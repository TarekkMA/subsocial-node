//! # Spaces Module
//! 
//! Spaces are the primary components of Subsocial. This module allows you to create a Space
//! and customize it by updating its' owner(s), content, unique handle, and permissions.
//! 
//! To understand how Spaces fit into the Subsocial ecosystem, you can think of how 
//! folders and files work in a file system. Spaces are similar to folders, that can contain Posts, 
//! in this sense. The permissions of the Space and Posts can be customized so that a Space 
//! could be as simple as a personal blog (think of a page on Facebook) or as complex as community 
//! (think of a subreddit) governed DAO.
//! 
//! Spaces can be compared to existing entities on web 2.0 platforms such as:
//! 
//! - Blogs on Blogger,
//! - Publications on Medium,
//! - Groups or pages on Facebook,
//! - Accounts on Twitter and Instagram,
//! - Channels on YouTube,
//! - Servers on Discord,
//! - Forums on Discourse.

#![cfg_attr(not(feature = "std"), no_std)]

use codec::{Decode, Encode};
use frame_support::{
    decl_error, decl_event, decl_module, decl_storage, ensure,
    dispatch::{DispatchError, DispatchResult},
    traits::{Get, Currency, ExistenceRequirement, ReservableCurrency},
};
use sp_runtime::RuntimeDebug;
use sp_std::prelude::*;
use frame_system::{self as system, ensure_signed};

use df_traits::{
    SpaceForRoles, SpaceForRolesProvider, PermissionChecker, SpaceFollowsProvider,
    moderation::{IsAccountBlocked, IsContentBlocked},
};
use pallet_permissions::{Module as Permissions, SpacePermission, SpacePermissions, SpacePermissionsContext};
use pallet_utils::{Module as Utils, Error as UtilsError, SpaceId, WhoAndWhen, Content};

pub mod rpc;

/// Information about a space's owner, its' content, visibility and custom permissions.
#[derive(Encode, Decode, Clone, Eq, PartialEq, RuntimeDebug)]
pub struct Space<T: Trait> {

    /// Unique sequential identifier of a space. Examples of space ids: `1`, `2`, `3`, and so on.
    pub id: SpaceId,

    pub created: WhoAndWhen<T>,
    pub updated: Option<WhoAndWhen<T>>,

    /// The current owner of a given space.
    pub owner: T::AccountId,

    // The next fields can be updated by the owner:

    pub parent_id: Option<SpaceId>,

    /// Unique alpha-numeric identifier that can be used in a space's URL.
    /// Handle can only contain numbers, letter and underscore: `0`-`9`, `a`-`z`, `_`.
    pub handle: Option<Vec<u8>>,

    pub content: Content,

    /// Hidden field is used to recommend to end clients (web and mobile apps) that a particular 
    /// space and its' posts should not be shown.
    pub hidden: bool,

    /// The total number of posts in a given space.
    pub posts_count: u32,

    /// The number of hidden posts in a given space.
    pub hidden_posts_count: u32,

    /// The number of account following a given space.
    pub followers_count: u32,

    pub score: i32,

    /// This allows you to override Subsocial's default permissions by enabling or disabling role 
    /// permissions.
    pub permissions: Option<SpacePermissions>,
}

#[derive(Encode, Decode, Clone, Eq, PartialEq, RuntimeDebug)]
#[allow(clippy::option_option)]
pub struct SpaceUpdate {
    pub parent_id: Option<Option<SpaceId>>,
    pub handle: Option<Option<Vec<u8>>>,
    pub content: Option<Content>,
    pub hidden: Option<bool>,
    pub permissions: Option<Option<SpacePermissions>>,
}

type BalanceOf<T> =
  <<T as Trait>::Currency as Currency<<T as system::Trait>::AccountId>>::Balance;

/// The pallet's configuration trait.
pub trait Trait: system::Trait
    + pallet_utils::Trait
    + pallet_permissions::Trait
{
    /// The overarching event type.
    type Event: From<Event<Self>> + Into<<Self as system::Trait>::Event>;

    type Currency: ReservableCurrency<Self::AccountId>;

    type Roles: PermissionChecker<AccountId=Self::AccountId>;

    type SpaceFollows: SpaceFollowsProvider<AccountId=Self::AccountId>;

    type BeforeSpaceCreated: BeforeSpaceCreated<Self>;

    type AfterSpaceUpdated: AfterSpaceUpdated<Self>;

    type IsAccountBlocked: IsAccountBlocked<Self::AccountId>;

    type IsContentBlocked: IsContentBlocked;

    type HandleDeposit: Get<BalanceOf<Self>>;
}

decl_error! {
  pub enum Error for Module<T: Trait> {
    /// Space was not found by id.
    SpaceNotFound,
    /// Space handle is not unique.
    SpaceHandleIsNotUnique,
    /// Nothing to update in this space.
    NoUpdatesForSpace,
    /// Only space owners can manage this space.
    NotASpaceOwner,
    /// User has no permission to update this space.
    NoPermissionToUpdateSpace,
    /// User has no permission to create subspaces within this space.
    NoPermissionToCreateSubspaces,
    /// Space is at root level, no `parent_id` specified.
    SpaceIsAtRoot,
  }
}

pub const RESERVED_SPACE_COUNT: u64 = 1000;

// This pallet's storage items.
decl_storage! {
    trait Store for Module<T: Trait> as SpacesModule {

        pub NextSpaceId get(fn next_space_id): SpaceId = 1001;

        pub SpaceById get(fn space_by_id) build(|config: &GenesisConfig<T>| {
          let mut spaces: Vec<(SpaceId, Space<T>)> = Vec::new();
          let endowed_account = config.endowed_account.clone();
          for id in 1..=RESERVED_SPACE_COUNT {
            spaces.push((id, Space::<T>::new(id, None, endowed_account.clone(), Content::None, None, None)));
          }
          spaces
        }):
            map hasher(twox_64_concat) SpaceId => Option<Space<T>>;

        pub SpaceIdByHandle get(fn space_id_by_handle):
            map hasher(blake2_128_concat) Vec<u8> => Option<SpaceId>;

        pub SpaceIdsByOwner get(fn space_ids_by_owner):
            map hasher(twox_64_concat) T::AccountId => Vec<SpaceId>;
    }
    add_extra_genesis {
      config(endowed_account): T::AccountId;
    }
}

decl_event!(
    pub enum Event<T> where
        <T as system::Trait>::AccountId,
    {
        SpaceCreated(AccountId, SpaceId),
        SpaceUpdated(AccountId, SpaceId),
        SpaceDeleted(AccountId, SpaceId),
    }
);

// The pallet's dispatchable functions.
decl_module! {
  pub struct Module<T: Trait> for enum Call where origin: T::Origin {

    const HandleDeposit: BalanceOf<T> = T::HandleDeposit::get();

    // Initializing errors
    type Error = Error<T>;

    // Initializing events
    fn deposit_event() = default;

    #[weight = 500_000 + T::DbWeight::get().reads_writes(4, 4)]
    pub fn create_space(
      origin,
      parent_id_opt: Option<SpaceId>,
      handle_opt: Option<Vec<u8>>,
      content: Content,
      permissions_opt: Option<SpacePermissions>
    ) -> DispatchResult {
      let owner = ensure_signed(origin)?;

      Utils::<T>::is_valid_content(content.clone())?;

      // TODO: add tests for this case
      if let Some(parent_id) = parent_id_opt {
        let parent_space = Self::require_space(parent_id)?;

        ensure!(T::IsAccountBlocked::is_allowed_account(owner.clone(), parent_id), UtilsError::<T>::AccountIsBlocked);
        ensure!(T::IsContentBlocked::is_allowed_content(content.clone(), parent_id), UtilsError::<T>::ContentIsBlocked);

        Self::ensure_account_has_space_permission(
          owner.clone(),
          &parent_space,
          SpacePermission::CreateSubspaces,
          Error::<T>::NoPermissionToCreateSubspaces.into()
        )?;
      }

      let permissions = permissions_opt.map(|perms| {
        Permissions::<T>::override_permissions(perms)
      });

      let space_id = Self::next_space_id();
      let new_space = &mut Space::new(space_id, parent_id_opt, owner.clone(), content, handle_opt.clone(), permissions);

      if let Some(handle) = handle_opt {
        Self::reserve_handle(&new_space, handle)?;
      }

      T::BeforeSpaceCreated::before_space_created(owner.clone(), new_space)?;

      <SpaceById<T>>::insert(space_id, new_space);
      <SpaceIdsByOwner<T>>::mutate(owner.clone(), |ids| ids.push(space_id));
      NextSpaceId::mutate(|n| { *n += 1; });

      Self::deposit_event(RawEvent::SpaceCreated(owner, space_id));
      Ok(())
    }

    #[weight = 500_000 + T::DbWeight::get().reads_writes(2, 3)]
    pub fn update_space(origin, space_id: SpaceId, update: SpaceUpdate) -> DispatchResult {
      let owner = ensure_signed(origin)?;

      let has_updates =
        update.parent_id.is_some() ||
        update.handle.is_some() ||
        update.content.is_some() ||
        update.hidden.is_some() ||
        update.permissions.is_some();

      ensure!(has_updates, Error::<T>::NoUpdatesForSpace);

      let mut space = Self::require_space(space_id)?;

      ensure!(T::IsAccountBlocked::is_allowed_account(owner.clone(), space.id), UtilsError::<T>::AccountIsBlocked);

      Self::ensure_account_has_space_permission(
        owner.clone(),
        &space,
        SpacePermission::UpdateSpace,
        Error::<T>::NoPermissionToUpdateSpace.into()
      )?;

      let mut is_update_applied = false;
      let mut old_data = SpaceUpdate::default();

      // TODO: add tests for this case
      if let Some(parent_id_opt) = update.parent_id {
        if parent_id_opt != space.parent_id {

          if let Some(parent_id) = parent_id_opt {
            let parent_space = Self::require_space(parent_id)?;

            Self::ensure_account_has_space_permission(
              owner.clone(),
              &parent_space,
              SpacePermission::CreateSubspaces,
              Error::<T>::NoPermissionToCreateSubspaces.into()
            )?;
          }

          old_data.parent_id = Some(space.parent_id);
          space.parent_id = parent_id_opt;
          is_update_applied = true;
        }
      }

      if let Some(content) = update.content {
        if content != space.content {
          Utils::<T>::is_valid_content(content.clone())?;

          ensure!(T::IsContentBlocked::is_allowed_content(content.clone(), space.id), UtilsError::<T>::ContentIsBlocked);
          if let Some(parent_id) = space.parent_id {
            ensure!(T::IsContentBlocked::is_allowed_content(content.clone(), parent_id), UtilsError::<T>::ContentIsBlocked);
          }

          old_data.content = Some(space.content);
          space.content = content;
          is_update_applied = true;
        }
      }

      if let Some(hidden) = update.hidden {
        if hidden != space.hidden {
          old_data.hidden = Some(space.hidden);
          space.hidden = hidden;
          is_update_applied = true;
        }
      }

      if let Some(overrides_opt) = update.permissions {
        if space.permissions != overrides_opt {
          old_data.permissions = Some(space.permissions);

          if let Some(overrides) = overrides_opt.clone() {
            space.permissions = Some(Permissions::<T>::override_permissions(overrides));
          } else {
            space.permissions = overrides_opt;
          }

          is_update_applied = true;
        }
      }

      let is_handle_updated = Self::update_handle(&space, update.handle.clone())?;
      if is_handle_updated {
          old_data.handle = Some(space.handle);
          space.handle = update.handle.unwrap();
          is_update_applied = true
        }

      // Update this space only if at least one field should be updated:
      if is_update_applied {
        space.updated = Some(WhoAndWhen::<T>::new(owner.clone()));

        <SpaceById<T>>::insert(space_id, space.clone());
        T::AfterSpaceUpdated::after_space_updated(owner.clone(), &space, old_data);

        Self::deposit_event(RawEvent::SpaceUpdated(owner, space_id));
      }
      Ok(())
    }
  }
}

impl<T: Trait> Space<T> {
    pub fn new(
        id: SpaceId,
        parent_id: Option<SpaceId>,
        created_by: T::AccountId,
        content: Content,
        handle: Option<Vec<u8>>,
        permissions: Option<SpacePermissions>,
    ) -> Self {
        Space {
            id,
            created: WhoAndWhen::<T>::new(created_by.clone()),
            updated: None,
            owner: created_by,
            parent_id,
            handle,
            content,
            hidden: false,
            posts_count: 0,
            hidden_posts_count: 0,
            followers_count: 0,
            score: 0,
            permissions,
        }
    }

    pub fn is_owner(&self, account: &T::AccountId) -> bool {
        self.owner == *account
    }

    pub fn is_follower(&self, account: &T::AccountId) -> bool {
        T::SpaceFollows::is_space_follower(account.clone(), self.id)
    }

    pub fn ensure_space_owner(&self, account: T::AccountId) -> DispatchResult {
        ensure!(self.is_owner(&account), Error::<T>::NotASpaceOwner);
        Ok(())
    }

    pub fn inc_posts(&mut self) {
        self.posts_count = self.posts_count.saturating_add(1);
    }

    pub fn dec_posts(&mut self) {
        self.posts_count = self.posts_count.saturating_sub(1);
    }

    pub fn inc_hidden_posts(&mut self) {
        self.hidden_posts_count = self.hidden_posts_count.saturating_add(1);
    }

    pub fn dec_hidden_posts(&mut self) {
        self.hidden_posts_count = self.hidden_posts_count.saturating_sub(1);
    }

    pub fn inc_followers(&mut self) {
        self.followers_count = self.followers_count.saturating_add(1);
    }

    pub fn dec_followers(&mut self) {
        self.followers_count = self.followers_count.saturating_sub(1);
    }

    #[allow(clippy::comparison_chain)]
    pub fn change_score(&mut self, diff: i16) {
        if diff > 0 {
            self.score = self.score.saturating_add(diff.abs() as i32);
        } else if diff < 0 {
            self.score = self.score.saturating_sub(diff.abs() as i32);
        }
    }

    pub fn try_get_parent(&self) -> Result<SpaceId, DispatchError> {
        self.parent_id.ok_or_else(|| Error::<T>::SpaceIsAtRoot.into())
    }

    pub fn is_public(&self) -> bool {
        !self.hidden && self.content.is_some()
    }

    pub fn is_unlisted(&self) -> bool {
        !self.is_public()
    }
<<<<<<< HEAD

=======
>>>>>>> ce161fa4
}

impl Default for SpaceUpdate {
    fn default() -> Self {
        SpaceUpdate {
            parent_id: None,
            handle: None,
            content: None,
            hidden: None,
            permissions: None,
        }
    }
}

impl<T: Trait> Module<T> {

    /// Check that there is a `Space` with such `space_id` in the storage
    /// or return`SpaceNotFound` error.
    pub fn ensure_space_exists(space_id: SpaceId) -> DispatchResult {
        ensure!(<SpaceById<T>>::contains_key(space_id), Error::<T>::SpaceNotFound);
        Ok(())
    }

    /// Get `Space` by id from the storage or return `SpaceNotFound` error.
    pub fn require_space(space_id: SpaceId) -> Result<Space<T>, DispatchError> {
        Ok(Self::space_by_id(space_id).ok_or(Error::<T>::SpaceNotFound)?)
    }

    pub fn ensure_account_has_space_permission(
        account: T::AccountId,
        space: &Space<T>,
        permission: SpacePermission,
        error: DispatchError,
    ) -> DispatchResult {
        let is_owner = space.is_owner(&account);
        let is_follower = space.is_follower(&account);

        let ctx = SpacePermissionsContext {
            space_id: space.id,
            is_space_owner: is_owner,
            is_space_follower: is_follower,
            space_perms: space.permissions.clone(),
        };

        T::Roles::ensure_account_has_space_permission(
            account,
            ctx,
            permission,
            error,
        )
    }

    pub fn try_move_space_to_root(space_id: SpaceId) -> DispatchResult {
        let mut space = Self::require_space(space_id)?;
        space.parent_id = None;

        SpaceById::<T>::insert(space_id, space);
        Ok(())
    }

    pub fn mutate_space_by_id<F: FnOnce(&mut Space<T>)> (
        space_id: SpaceId,
        f: F
    ) -> Result<Space<T>, DispatchError> {
        <SpaceById<T>>::mutate(space_id, |space_opt| {
            if let Some(ref mut space) = space_opt.clone() {
                f(space);
                *space_opt = Some(space.clone());

                return Ok(space.clone());
            }

            Err(Error::<T>::SpaceNotFound.into())
        })
    }

    /// Lowercase a handle and ensure that it's unique, i.e. no space reserved this handle yet.
    fn lowercase_and_ensure_unique_handle(handle: Vec<u8>) -> Result<Vec<u8>, DispatchError> {
        let handle_in_lowercase = Utils::<T>::lowercase_and_validate_a_handle(handle)?;

        // Check if a handle is unique across all spaces' handles:
        ensure!(Self::space_id_by_handle(handle_in_lowercase.clone()).is_none(), Error::<T>::SpaceHandleIsNotUnique);

        Ok(handle_in_lowercase)
    }

    pub fn reserve_handle_deposit(space_owner: &T::AccountId) -> DispatchResult {
        <T as Trait>::Currency::reserve(space_owner, T::HandleDeposit::get())
    }

    pub fn unreserve_handle_deposit(space_owner: &T::AccountId) -> BalanceOf<T> {
        <T as Trait>::Currency::unreserve(space_owner, T::HandleDeposit::get())
    }

    /// This function will be performed only if a space has a handle.
    /// Unreserve a handle deposit from the current space owner,
    /// then transfer deposit amount to a new owner
    /// and reserve this amount from a new owner.
    pub fn maybe_transfer_handle_deposit_to_new_space_owner(space: &Space<T>, new_owner: &T::AccountId) -> DispatchResult {
        if space.handle.is_some() {
            let old_owner = &space.owner;
            Self::unreserve_handle_deposit(old_owner);
            <T as Trait>::Currency::transfer(
                old_owner,
                new_owner,
                T::HandleDeposit::get(),
                ExistenceRequirement::KeepAlive
            )?;
            Self::reserve_handle_deposit(new_owner)?;
        }
        Ok(())
    }

    fn reserve_handle(
        space: &Space<T>,
        handle: Vec<u8>
    ) -> DispatchResult {
        let handle_in_lowercase = Self::lowercase_and_ensure_unique_handle(handle)?;
        Self::reserve_handle_deposit(&space.owner)?;
        SpaceIdByHandle::insert(handle_in_lowercase, space.id);
        Ok(())
    }

    fn unreserve_handle(
        space: &Space<T>,
        handle: Vec<u8>
    ) -> DispatchResult {
        let handle_in_lowercase = Utils::<T>::lowercase_handle(handle);
        Self::unreserve_handle_deposit(&space.owner);
        SpaceIdByHandle::remove(handle_in_lowercase);
        Ok(())
    }

    fn update_handle(
        space: &Space<T>,
        maybe_new_handle: Option<Option<Vec<u8>>>,
    ) -> Result<bool, DispatchError> {
        let mut is_handle_updated = false;
        if let Some(new_handle_opt) = maybe_new_handle {
            if let Some(old_handle) = space.handle.clone() {
                // If the space has a handle

                if let Some(new_handle) = new_handle_opt {
                    if new_handle != old_handle {
                        // Change the current handle to a new one

                        // Validate data first
                        let old_handle_lc = Utils::<T>::lowercase_handle(old_handle.clone());
                        let new_handle_lc = Self::lowercase_and_ensure_unique_handle(new_handle)?;

                        // Update storage once data is valid
                        SpaceIdByHandle::remove(old_handle_lc);
                        SpaceIdByHandle::insert(new_handle_lc, space.id);
                        is_handle_updated = true;
                    }
                } else {
                    // Unreserve the current handle
                    Self::unreserve_handle(space, old_handle.clone())?;
                    is_handle_updated = true;
                }
            } else if let Some(new_handle) = new_handle_opt {
                // Reserve a handle for the space that has no handle yet
                Self::reserve_handle(space, new_handle.clone())?;
                is_handle_updated = true;
            }
        }
        Ok(is_handle_updated)
    }
}

impl<T: Trait> SpaceForRolesProvider for Module<T> {
    type AccountId = T::AccountId;

    fn get_space(id: SpaceId) -> Result<SpaceForRoles<Self::AccountId>, DispatchError> {
        let space = Module::<T>::require_space(id)?;

        Ok(SpaceForRoles {
            owner: space.owner,
            permissions: space.permissions,
        })
    }
}

pub trait BeforeSpaceCreated<T: Trait> {
    fn before_space_created(follower: T::AccountId, space: &mut Space<T>) -> DispatchResult;
}

impl<T: Trait> BeforeSpaceCreated<T> for () {
    fn before_space_created(_follower: T::AccountId, _space: &mut Space<T>) -> DispatchResult {
        Ok(())
    }
}

#[impl_trait_for_tuples::impl_for_tuples(10)]
pub trait AfterSpaceUpdated<T: Trait> {
    fn after_space_updated(sender: T::AccountId, space: &Space<T>, old_data: SpaceUpdate);
}<|MERGE_RESOLUTION|>--- conflicted
+++ resolved
@@ -428,10 +428,6 @@
     pub fn is_unlisted(&self) -> bool {
         !self.is_public()
     }
-<<<<<<< HEAD
-
-=======
->>>>>>> ce161fa4
 }
 
 impl Default for SpaceUpdate {
