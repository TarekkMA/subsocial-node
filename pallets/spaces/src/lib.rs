//! # Spaces Module
//! 
//! Spaces are the primary components of Subsocial. This module allows you to create a Space
//! and customize it by updating its' owner(s), content, unique handle, and permissions.
//! 
//! To understand how Spaces fit into the Subsocial ecosystem, you can think of how 
//! folders and files work in a file system. Spaces are similar to folders, that can contain Posts, 
//! in this sense. The permissions of the Space and Posts can be customized so that a Space 
//! could be as simple as a personal blog (think of a page on Facebook) or as complex as community 
//! (think of a subreddit) governed DAO.
//! 
//! Spaces can be compared to existing entities on web 2.0 platforms such as:
//! 
//! - Blogs on Blogger,
//! - Publications on Medium,
//! - Groups or pages on Facebook,
//! - Accounts on Twitter and Instagram,
//! - Channels on YouTube,
//! - Servers on Discord,
//! - Forums on Discourse.

#![cfg_attr(not(feature = "std"), no_std)]

use codec::{Decode, Encode};
use frame_support::{
    decl_error, decl_event, decl_module, decl_storage, ensure,
    dispatch::{DispatchError, DispatchResult},
    traits::{Get, Currency, ExistenceRequirement, ReservableCurrency},
};
use sp_runtime::RuntimeDebug;
use sp_std::prelude::*;
use frame_system::{self as system, ensure_signed};

use df_traits::{
    SpaceForRoles, SpaceForRolesProvider, PermissionChecker, SpaceFollowsProvider,
    moderation::{IsAccountBlocked, IsContentBlocked},
};
use pallet_permissions::{Module as Permissions, SpacePermission, SpacePermissions, SpacePermissionsContext};
use pallet_utils::{Module as Utils, Error as UtilsError, SpaceId, WhoAndWhen, Content};

pub mod rpc;

/// Information about a space's owner, its' content, visibility and custom permissions.
#[derive(Encode, Decode, Clone, Eq, PartialEq, RuntimeDebug)]
<<<<<<< HEAD
pub struct Space<T: Config> {
=======
pub struct Space<T: Trait> {

    /// Unique sequential identifier of a space. Examples of space ids: `1`, `2`, `3`, and so on.
>>>>>>> 7128e347
    pub id: SpaceId,

    pub created: WhoAndWhen<T>,
    pub updated: Option<WhoAndWhen<T>>,

    /// The current owner of a given space.
    pub owner: T::AccountId,

    // The next fields can be updated by the owner:

    pub parent_id: Option<SpaceId>,

    /// Unique alpha-numeric identifier that can be used in a space's URL.
    /// Handle can only contain numbers, letter and underscore: `0`-`9`, `a`-`z`, `_`.
    pub handle: Option<Vec<u8>>,

    pub content: Content,

    /// Hidden field is used to recommend to end clients (web and mobile apps) that a particular 
    /// space and its' posts should not be shown.
    pub hidden: bool,

    /// The total number of posts in a given space.
    pub posts_count: u32,

    /// The number of hidden posts in a given space.
    pub hidden_posts_count: u32,

    /// The number of account following a given space.
    pub followers_count: u32,

    pub score: i32,

    /// This allows you to override Subsocial's default permissions by enabling or disabling role 
    /// permissions.
    pub permissions: Option<SpacePermissions>,
}

#[derive(Encode, Decode, Clone, Eq, PartialEq, RuntimeDebug)]
#[allow(clippy::option_option)]
pub struct SpaceUpdate {
    pub parent_id: Option<Option<SpaceId>>,
    pub handle: Option<Option<Vec<u8>>>,
    pub content: Option<Content>,
    pub hidden: Option<bool>,
    pub permissions: Option<Option<SpacePermissions>>,
}

type BalanceOf<T> =
  <<T as Config>::Currency as Currency<<T as system::Config>::AccountId>>::Balance;

/// The pallet's configuration trait.
pub trait Config: system::Config
    + pallet_utils::Config
    + pallet_permissions::Config
{
    /// The overarching event type.
    type Event: From<Event<Self>> + Into<<Self as system::Config>::Event>;

    type Currency: ReservableCurrency<Self::AccountId>;

    type Roles: PermissionChecker<AccountId=Self::AccountId>;

    type SpaceFollows: SpaceFollowsProvider<AccountId=Self::AccountId>;

    type BeforeSpaceCreated: BeforeSpaceCreated<Self>;

    type AfterSpaceUpdated: AfterSpaceUpdated<Self>;

    type IsAccountBlocked: IsAccountBlocked<Self::AccountId>;

    type IsContentBlocked: IsContentBlocked;

    type HandleDeposit: Get<BalanceOf<Self>>;
}

decl_error! {
  pub enum Error for Module<T: Config> {
    /// Space was not found by id.
    SpaceNotFound,
    /// Space handle is not unique.
    SpaceHandleIsNotUnique,
    /// Nothing to update in this space.
    NoUpdatesForSpace,
    /// Only space owners can manage this space.
    NotASpaceOwner,
    /// User has no permission to update this space.
    NoPermissionToUpdateSpace,
    /// User has no permission to create subspaces within this space.
    NoPermissionToCreateSubspaces,
    /// Space is at root level, no `parent_id` specified.
    SpaceIsAtRoot,
  }
}

pub const FIRST_SPACE_ID: u64 = 1;
pub const RESERVED_SPACE_COUNT: u64 = 1000;

// This pallet's storage items.
decl_storage! {
    trait Store for Module<T: Config> as SpacesModule {

        /// The next space id.
        pub NextSpaceId get(fn next_space_id): SpaceId = RESERVED_SPACE_COUNT + 1;

        /// Get the details of a space by its' id.
        pub SpaceById get(fn space_by_id) build(|config: &GenesisConfig<T>| {
          let mut spaces: Vec<(SpaceId, Space<T>)> = Vec::new();
          let endowed_account = config.endowed_account.clone();
          for id in FIRST_SPACE_ID..=RESERVED_SPACE_COUNT {
            spaces.push((id, Space::<T>::new(id, None, endowed_account.clone(), Content::None, None, None)));
          }
          spaces
        }):
            map hasher(twox_64_concat) SpaceId => Option<Space<T>>;

        /// Find a given space id by its' unique handle.
        /// If a handle is not registered, nothing will be returned (`None`).
        pub SpaceIdByHandle get(fn space_id_by_handle):
            map hasher(blake2_128_concat) Vec<u8> => Option<SpaceId>;

        /// Find the ids of all spaces owned, by a given account.
        pub SpaceIdsByOwner get(fn space_ids_by_owner):
            map hasher(twox_64_concat) T::AccountId => Vec<SpaceId>;
    }
    add_extra_genesis {
      config(endowed_account): T::AccountId;
    }
}

decl_event!(
    pub enum Event<T> where
        <T as system::Config>::AccountId,
    {
        SpaceCreated(AccountId, SpaceId),
        SpaceUpdated(AccountId, SpaceId),
        SpaceDeleted(AccountId, SpaceId),
    }
);

// The pallet's dispatchable functions.
decl_module! {
  pub struct Module<T: Config> for enum Call where origin: T::Origin {

    const HandleDeposit: BalanceOf<T> = T::HandleDeposit::get();

    // Initializing errors
    type Error = Error<T>;

    // Initializing events
    fn deposit_event() = default;

    #[weight = 500_000 + T::DbWeight::get().reads_writes(4, 4)]
    pub fn create_space(
      origin,
      parent_id_opt: Option<SpaceId>,
      handle_opt: Option<Vec<u8>>,
      content: Content,
      permissions_opt: Option<SpacePermissions>
    ) -> DispatchResult {
      let owner = ensure_signed(origin)?;

      Utils::<T>::is_valid_content(content.clone())?;

      // TODO: add tests for this case
      if let Some(parent_id) = parent_id_opt {
        let parent_space = Self::require_space(parent_id)?;

        ensure!(T::IsAccountBlocked::is_allowed_account(owner.clone(), parent_id), UtilsError::<T>::AccountIsBlocked);
        ensure!(T::IsContentBlocked::is_allowed_content(content.clone(), parent_id), UtilsError::<T>::ContentIsBlocked);

        Self::ensure_account_has_space_permission(
          owner.clone(),
          &parent_space,
          SpacePermission::CreateSubspaces,
          Error::<T>::NoPermissionToCreateSubspaces.into()
        )?;
      }

      let permissions = permissions_opt.map(|perms| {
        Permissions::<T>::override_permissions(perms)
      });

      let space_id = Self::next_space_id();
      let new_space = &mut Space::new(space_id, parent_id_opt, owner.clone(), content, handle_opt.clone(), permissions);

      if let Some(handle) = handle_opt {
        Self::reserve_handle(&new_space, handle)?;
      }

      T::BeforeSpaceCreated::before_space_created(owner.clone(), new_space)?;

      <SpaceById<T>>::insert(space_id, new_space);
      <SpaceIdsByOwner<T>>::mutate(owner.clone(), |ids| ids.push(space_id));
      NextSpaceId::mutate(|n| { *n += 1; });

      Self::deposit_event(RawEvent::SpaceCreated(owner, space_id));
      Ok(())
    }

    #[weight = 500_000 + T::DbWeight::get().reads_writes(2, 3)]
    pub fn update_space(origin, space_id: SpaceId, update: SpaceUpdate) -> DispatchResult {
      let owner = ensure_signed(origin)?;

      let has_updates =
        update.parent_id.is_some() ||
        update.handle.is_some() ||
        update.content.is_some() ||
        update.hidden.is_some() ||
        update.permissions.is_some();

      ensure!(has_updates, Error::<T>::NoUpdatesForSpace);

      let mut space = Self::require_space(space_id)?;

      ensure!(T::IsAccountBlocked::is_allowed_account(owner.clone(), space.id), UtilsError::<T>::AccountIsBlocked);

      Self::ensure_account_has_space_permission(
        owner.clone(),
        &space,
        SpacePermission::UpdateSpace,
        Error::<T>::NoPermissionToUpdateSpace.into()
      )?;

      let mut is_update_applied = false;
      let mut old_data = SpaceUpdate::default();

      // TODO: add tests for this case
      if let Some(parent_id_opt) = update.parent_id {
        if parent_id_opt != space.parent_id {

          if let Some(parent_id) = parent_id_opt {
            let parent_space = Self::require_space(parent_id)?;

            Self::ensure_account_has_space_permission(
              owner.clone(),
              &parent_space,
              SpacePermission::CreateSubspaces,
              Error::<T>::NoPermissionToCreateSubspaces.into()
            )?;
          }

          old_data.parent_id = Some(space.parent_id);
          space.parent_id = parent_id_opt;
          is_update_applied = true;
        }
      }

      if let Some(content) = update.content {
        if content != space.content {
          Utils::<T>::is_valid_content(content.clone())?;

          ensure!(T::IsContentBlocked::is_allowed_content(content.clone(), space.id), UtilsError::<T>::ContentIsBlocked);
          if let Some(parent_id) = space.parent_id {
            ensure!(T::IsContentBlocked::is_allowed_content(content.clone(), parent_id), UtilsError::<T>::ContentIsBlocked);
          }

          old_data.content = Some(space.content);
          space.content = content;
          is_update_applied = true;
        }
      }

      if let Some(hidden) = update.hidden {
        if hidden != space.hidden {
          old_data.hidden = Some(space.hidden);
          space.hidden = hidden;
          is_update_applied = true;
        }
      }

      if let Some(overrides_opt) = update.permissions {
        if space.permissions != overrides_opt {
          old_data.permissions = Some(space.permissions);

          if let Some(overrides) = overrides_opt.clone() {
            space.permissions = Some(Permissions::<T>::override_permissions(overrides));
          } else {
            space.permissions = overrides_opt;
          }

          is_update_applied = true;
        }
      }

      let is_handle_updated = Self::update_handle(&space, update.handle.clone())?;
      if is_handle_updated {
          old_data.handle = Some(space.handle);
          space.handle = update.handle.unwrap();
          is_update_applied = true
        }

      // Update this space only if at least one field should be updated:
      if is_update_applied {
        space.updated = Some(WhoAndWhen::<T>::new(owner.clone()));

        <SpaceById<T>>::insert(space_id, space.clone());
        T::AfterSpaceUpdated::after_space_updated(owner.clone(), &space, old_data);

        Self::deposit_event(RawEvent::SpaceUpdated(owner, space_id));
      }
      Ok(())
    }
  }
}

impl<T: Config> Space<T> {
    pub fn new(
        id: SpaceId,
        parent_id: Option<SpaceId>,
        created_by: T::AccountId,
        content: Content,
        handle: Option<Vec<u8>>,
        permissions: Option<SpacePermissions>,
    ) -> Self {
        Space {
            id,
            created: WhoAndWhen::<T>::new(created_by.clone()),
            updated: None,
            owner: created_by,
            parent_id,
            handle,
            content,
            hidden: false,
            posts_count: 0,
            hidden_posts_count: 0,
            followers_count: 0,
            score: 0,
            permissions,
        }
    }

    pub fn is_owner(&self, account: &T::AccountId) -> bool {
        self.owner == *account
    }

    pub fn is_follower(&self, account: &T::AccountId) -> bool {
        T::SpaceFollows::is_space_follower(account.clone(), self.id)
    }

    pub fn ensure_space_owner(&self, account: T::AccountId) -> DispatchResult {
        ensure!(self.is_owner(&account), Error::<T>::NotASpaceOwner);
        Ok(())
    }

    pub fn inc_posts(&mut self) {
        self.posts_count = self.posts_count.saturating_add(1);
    }

    pub fn dec_posts(&mut self) {
        self.posts_count = self.posts_count.saturating_sub(1);
    }

    pub fn inc_hidden_posts(&mut self) {
        self.hidden_posts_count = self.hidden_posts_count.saturating_add(1);
    }

    pub fn dec_hidden_posts(&mut self) {
        self.hidden_posts_count = self.hidden_posts_count.saturating_sub(1);
    }

    pub fn inc_followers(&mut self) {
        self.followers_count = self.followers_count.saturating_add(1);
    }

    pub fn dec_followers(&mut self) {
        self.followers_count = self.followers_count.saturating_sub(1);
    }

    #[allow(clippy::comparison_chain)]
    pub fn change_score(&mut self, diff: i16) {
        if diff > 0 {
            self.score = self.score.saturating_add(diff.abs() as i32);
        } else if diff < 0 {
            self.score = self.score.saturating_sub(diff.abs() as i32);
        }
    }

    pub fn try_get_parent(&self) -> Result<SpaceId, DispatchError> {
        self.parent_id.ok_or_else(|| Error::<T>::SpaceIsAtRoot.into())
    }

    pub fn is_public(&self) -> bool {
        !self.hidden && self.content.is_some()
    }

    pub fn is_unlisted(&self) -> bool {
        !self.is_public()
    }
}

impl Default for SpaceUpdate {
    fn default() -> Self {
        SpaceUpdate {
            parent_id: None,
            handle: None,
            content: None,
            hidden: None,
            permissions: None,
        }
    }
}

impl<T: Config> Module<T> {

    /// Check that there is a `Space` with such `space_id` in the storage
    /// or return`SpaceNotFound` error.
    pub fn ensure_space_exists(space_id: SpaceId) -> DispatchResult {
        ensure!(<SpaceById<T>>::contains_key(space_id), Error::<T>::SpaceNotFound);
        Ok(())
    }

    /// Get `Space` by id from the storage or return `SpaceNotFound` error.
    pub fn require_space(space_id: SpaceId) -> Result<Space<T>, DispatchError> {
        Ok(Self::space_by_id(space_id).ok_or(Error::<T>::SpaceNotFound)?)
    }

    pub fn ensure_account_has_space_permission(
        account: T::AccountId,
        space: &Space<T>,
        permission: SpacePermission,
        error: DispatchError,
    ) -> DispatchResult {
        let is_owner = space.is_owner(&account);
        let is_follower = space.is_follower(&account);

        let ctx = SpacePermissionsContext {
            space_id: space.id,
            is_space_owner: is_owner,
            is_space_follower: is_follower,
            space_perms: space.permissions.clone(),
        };

        T::Roles::ensure_account_has_space_permission(
            account,
            ctx,
            permission,
            error,
        )
    }

    pub fn try_move_space_to_root(space_id: SpaceId) -> DispatchResult {
        let mut space = Self::require_space(space_id)?;
        space.parent_id = None;

        SpaceById::<T>::insert(space_id, space);
        Ok(())
    }

    pub fn mutate_space_by_id<F: FnOnce(&mut Space<T>)> (
        space_id: SpaceId,
        f: F
    ) -> Result<Space<T>, DispatchError> {
        <SpaceById<T>>::mutate(space_id, |space_opt| {
            if let Some(ref mut space) = space_opt.clone() {
                f(space);
                *space_opt = Some(space.clone());

                return Ok(space.clone());
            }

            Err(Error::<T>::SpaceNotFound.into())
        })
    }

    /// Lowercase a handle and ensure that it's unique, i.e. no space reserved this handle yet.
    fn lowercase_and_ensure_unique_handle(handle: Vec<u8>) -> Result<Vec<u8>, DispatchError> {
        let handle_in_lowercase = Utils::<T>::lowercase_and_validate_a_handle(handle)?;

        // Check if a handle is unique across all spaces' handles:
        ensure!(Self::space_id_by_handle(handle_in_lowercase.clone()).is_none(), Error::<T>::SpaceHandleIsNotUnique);

        Ok(handle_in_lowercase)
    }

    pub fn reserve_handle_deposit(space_owner: &T::AccountId) -> DispatchResult {
        <T as Config>::Currency::reserve(space_owner, T::HandleDeposit::get())
    }

    pub fn unreserve_handle_deposit(space_owner: &T::AccountId) -> BalanceOf<T> {
        <T as Config>::Currency::unreserve(space_owner, T::HandleDeposit::get())
    }

    /// This function will be performed only if a space has a handle.
    /// Unreserve a handle deposit from the current space owner,
    /// then transfer deposit amount to a new owner
    /// and reserve this amount from a new owner.
    pub fn maybe_transfer_handle_deposit_to_new_space_owner(space: &Space<T>, new_owner: &T::AccountId) -> DispatchResult {
        if space.handle.is_some() {
            let old_owner = &space.owner;
            Self::unreserve_handle_deposit(old_owner);
            <T as Config>::Currency::transfer(
                old_owner,
                new_owner,
                T::HandleDeposit::get(),
                ExistenceRequirement::KeepAlive
            )?;
            Self::reserve_handle_deposit(new_owner)?;
        }
        Ok(())
    }

    fn reserve_handle(
        space: &Space<T>,
        handle: Vec<u8>
    ) -> DispatchResult {
        let handle_in_lowercase = Self::lowercase_and_ensure_unique_handle(handle)?;
        Self::reserve_handle_deposit(&space.owner)?;
        SpaceIdByHandle::insert(handle_in_lowercase, space.id);
        Ok(())
    }

    fn unreserve_handle(
        space: &Space<T>,
        handle: Vec<u8>
    ) -> DispatchResult {
        let handle_in_lowercase = Utils::<T>::lowercase_handle(handle);
        Self::unreserve_handle_deposit(&space.owner);
        SpaceIdByHandle::remove(handle_in_lowercase);
        Ok(())
    }

    fn update_handle(
        space: &Space<T>,
        maybe_new_handle: Option<Option<Vec<u8>>>,
    ) -> Result<bool, DispatchError> {
        let mut is_handle_updated = false;
        if let Some(new_handle_opt) = maybe_new_handle {
            if let Some(old_handle) = space.handle.clone() {
                // If the space has a handle

                if let Some(new_handle) = new_handle_opt {
                    if new_handle != old_handle {
                        // Change the current handle to a new one

                        // Validate data first
                        let old_handle_lc = Utils::<T>::lowercase_handle(old_handle.clone());
                        let new_handle_lc = Self::lowercase_and_ensure_unique_handle(new_handle)?;

                        // Update storage once data is valid
                        SpaceIdByHandle::remove(old_handle_lc);
                        SpaceIdByHandle::insert(new_handle_lc, space.id);
                        is_handle_updated = true;
                    }
                } else {
                    // Unreserve the current handle
                    Self::unreserve_handle(space, old_handle.clone())?;
                    is_handle_updated = true;
                }
            } else if let Some(new_handle) = new_handle_opt {
                // Reserve a handle for the space that has no handle yet
                Self::reserve_handle(space, new_handle.clone())?;
                is_handle_updated = true;
            }
        }
        Ok(is_handle_updated)
    }
}

impl<T: Config> SpaceForRolesProvider for Module<T> {
    type AccountId = T::AccountId;

    fn get_space(id: SpaceId) -> Result<SpaceForRoles<Self::AccountId>, DispatchError> {
        let space = Module::<T>::require_space(id)?;

        Ok(SpaceForRoles {
            owner: space.owner,
            permissions: space.permissions,
        })
    }
}

pub trait BeforeSpaceCreated<T: Config> {
    fn before_space_created(follower: T::AccountId, space: &mut Space<T>) -> DispatchResult;
}

impl<T: Config> BeforeSpaceCreated<T> for () {
    fn before_space_created(_follower: T::AccountId, _space: &mut Space<T>) -> DispatchResult {
        Ok(())
    }
}

#[impl_trait_for_tuples::impl_for_tuples(10)]
pub trait AfterSpaceUpdated<T: Config> {
    fn after_space_updated(sender: T::AccountId, space: &Space<T>, old_data: SpaceUpdate);
}<|MERGE_RESOLUTION|>--- conflicted
+++ resolved
@@ -42,13 +42,9 @@
 
 /// Information about a space's owner, its' content, visibility and custom permissions.
 #[derive(Encode, Decode, Clone, Eq, PartialEq, RuntimeDebug)]
-<<<<<<< HEAD
 pub struct Space<T: Config> {
-=======
-pub struct Space<T: Trait> {
 
     /// Unique sequential identifier of a space. Examples of space ids: `1`, `2`, `3`, and so on.
->>>>>>> 7128e347
     pub id: SpaceId,
 
     pub created: WhoAndWhen<T>,
