--- conflicted
+++ resolved
@@ -38,13 +38,9 @@
 
 /// Information about a post's owner, its' related space, content, and visibility.
 #[derive(Encode, Decode, Clone, Eq, PartialEq, RuntimeDebug)]
-<<<<<<< HEAD
 pub struct Post<T: Config> {
-=======
-pub struct Post<T: Trait> {
 
     /// Unique sequential identifier of a post. Examples of post ids: `1`, `2`, `3`, and so on.
->>>>>>> 7128e347
     pub id: PostId,
 
     pub created: WhoAndWhen<T>,
@@ -119,16 +115,10 @@
 }
 
 /// The pallet's configuration trait.
-<<<<<<< HEAD
 pub trait Config: system::Config
     + pallet_utils::Config
+    + pallet_space_follows::Config
     + pallet_spaces::Config
-=======
-pub trait Trait: system::Trait
-    + pallet_utils::Trait
-    + pallet_space_follows::Trait
-    + pallet_spaces::Trait
->>>>>>> 7128e347
 {
     /// The overarching event type.
     type Event: From<Event<Self>> + Into<<Self as system::Config>::Event>;
@@ -166,12 +156,7 @@
 
 // This pallet's storage items.
 decl_storage! {
-<<<<<<< HEAD
     trait Store for Module<T: Config> as PostsModule {
-        pub NextPostId get(fn next_post_id): PostId = 1;
-=======
-    trait Store for Module<T: Trait> as PostsModule {
->>>>>>> 7128e347
 
         /// The next post id.
         pub NextPostId get(fn next_post_id): PostId = FIRST_POST_ID;
