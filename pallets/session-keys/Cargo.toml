--- conflicted
+++ resolved
@@ -87,11 +87,7 @@
 
 [dependencies.pallet-permissions]
 default-features = false
-<<<<<<< HEAD
 path = '../permissions'
-=======
-path = '../permissions'
-version = '0.4.0'
 
 [dev-dependencies.sp-core]
 default-features = false
@@ -128,5 +124,4 @@
 
 [dev-dependencies.pallet-profiles]
 default-features = false
-path = "../profiles"
->>>>>>> 130c1c64
+path = "../profiles"