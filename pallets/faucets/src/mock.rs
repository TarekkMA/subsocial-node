--- conflicted
+++ resolved
@@ -26,36 +26,22 @@
         NodeBlock = Block,
         UncheckedExtrinsic = UncheckedExtrinsic,
     {
-<<<<<<< HEAD
         System: system::{Pallet, Call, Config, Storage, Event<T>},
         Balances: pallet_balances::{Pallet, Call, Storage, Config<T>, Event<T>},
         Faucets: faucets::{Pallet, Call, Storage, Event<T>},
         Utils: pallet_utils::{Pallet, Storage, Event<T>, Config<T>},
-=======
-        System: system::{Module, Call, Config, Storage, Event<T>},
-        Balances: pallet_balances::{Module, Call, Storage, Config<T>, Event<T>},
-        Faucets: faucets::{Module, Call, Storage, Event<T>},
-        Utils: pallet_utils::{Module, Storage, Event<T>, Config<T>},
->>>>>>> 3f643b8c
     }
 );
 
 parameter_types! {
     pub const BlockHashCount: u64 = 250;
-<<<<<<< HEAD
     pub BlockWeights: frame_system::limits::BlockWeights =
         frame_system::limits::BlockWeights::simple_max(1024);
-=======
->>>>>>> 3f643b8c
 }
 impl system::Config for Test {
     type BaseCallFilter = ();
     type BlockWeights = ();
     type BlockLength = ();
-<<<<<<< HEAD
-=======
-    type DbWeight = ();
->>>>>>> 3f643b8c
     type Origin = Origin;
     type Index = u64;
     type BlockNumber = BlockNumber;
@@ -67,10 +53,7 @@
     type Header = Header;
     type Event = Event;
     type BlockHashCount = BlockHashCount;
-<<<<<<< HEAD
     type DbWeight = ();
-=======
->>>>>>> 3f643b8c
     type Version = ();
     type PalletInfo = PalletInfo;
     type AccountData = pallet_balances::AccountData<u64>;
@@ -78,10 +61,7 @@
     type OnKilledAccount = ();
     type SystemWeightInfo = ();
     type SS58Prefix = ();
-<<<<<<< HEAD
     type OnSetCode = ();
-=======
->>>>>>> 3f643b8c
 }
 
 parameter_types! {
