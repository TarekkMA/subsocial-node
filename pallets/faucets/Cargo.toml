--- conflicted
+++ resolved
@@ -28,20 +28,12 @@
 codec = { package = "parity-scale-codec", version = "2.0.0", default-features = false, features = ["derive"] }
 
 # Substrate dependencies
-<<<<<<< HEAD
 frame-support = { default-features = false, version = '3.0.0' }
 frame-system = { default-features = false, version = '3.0.0' }
 pallet-balances = { default-features = false, version = '3.0.0' }
 pallet-timestamp = { default-features = false, version = '3.0.0' }
 sp-runtime = { default-features = false, version = '3.0.0' }
 sp-std = { default-features = false, version = '3.0.0' }
-=======
-frame-support = { default-features = false, version = '2.0.1' }
-frame-system = { default-features = false, version = '2.0.1' }
-pallet-balances = { default-features = false, version = '2.0.1' }
-sp-runtime = { default-features = false, version = '2.0.1' }
-sp-std = { default-features = false, version = '2.0.1' }
->>>>>>> fe555a00
 
 [dev-dependencies]
 serde = { version = '1.0.119' }
