#[cfg(test)]
mod tests {
    use frame_support::{
        assert_ok, assert_noop,
        impl_outer_origin, parameter_types,
        weights::Weight,
        dispatch::DispatchResult,
        storage::StorageMap,
    };
    use sp_core::H256;
    use sp_io::TestExternalities;
    use sp_runtime::{
        traits::{BlakeTwo256, IdentityLookup},
        testing::Header,
        Perbill,
        Storage,
    };
    use frame_system::{self as system};

    use pallet_permissions::{
        SpacePermission,
        SpacePermission as SP,
        SpacePermissions,
    };
    use pallet_posts::{PostId, Post, PostUpdate, PostExtension, Comment, Error as PostsError};
    use pallet_profiles::{ProfileUpdate, Error as ProfilesError};
    use pallet_profile_follows::Error as ProfileFollowsError;
    use pallet_reactions::{ReactionId, ReactionKind, PostReactionScores, Error as ReactionsError};
    use pallet_scores::ScoringAction;
    use pallet_spaces::{SpaceById, SpaceUpdate, Error as SpacesError};
    use pallet_space_follows::Error as SpaceFollowsError;
    use pallet_space_ownership::Error as SpaceOwnershipError;
<<<<<<< HEAD
    use pallet_moderation::{EntityId, EntityStatus, ReportId};
    use pallet_utils::{SpaceId, Error as UtilsError, User, Content, Module as Utils};
=======
    use pallet_utils::{SpaceId, Error as UtilsError, User, Content, PostId};
>>>>>>> 08e252a6

    impl_outer_origin! {
        pub enum Origin for TestRuntime {}
    }

    #[derive(Clone, Eq, PartialEq)]
    pub struct TestRuntime;

    parameter_types! {
        pub const BlockHashCount: u64 = 250;
        pub const MaximumBlockWeight: Weight = 1024;
        pub const MaximumBlockLength: u32 = 2 * 1024;
        pub const AvailableBlockRatio: Perbill = Perbill::from_percent(75);
    }

    impl system::Trait for TestRuntime {
        type BaseCallFilter = ();
        type Origin = Origin;
        type Call = ();
        type Index = u64;
        type BlockNumber = u64;
        type Hash = H256;
        type Hashing = BlakeTwo256;
        type AccountId = u64;
        type Lookup = IdentityLookup<Self::AccountId>;
        type Header = Header;
        type Event = ();
        type BlockHashCount = BlockHashCount;
        type MaximumBlockWeight = MaximumBlockWeight;
        type DbWeight = ();
        type BlockExecutionWeight = ();
        type ExtrinsicBaseWeight = ();
        type MaximumExtrinsicWeight = MaximumBlockWeight;
        type MaximumBlockLength = MaximumBlockLength;
        type AvailableBlockRatio = AvailableBlockRatio;
        type Version = ();
        type PalletInfo = ();
        type AccountData = pallet_balances::AccountData<u64>;
        type OnNewAccount = ();
        type OnKilledAccount = ();
        type SystemWeightInfo = ();
    }

    parameter_types! {
        pub const MinimumPeriod: u64 = 5;
    }

    impl pallet_timestamp::Trait for TestRuntime {
        type Moment = u64;
        type OnTimestampSet = ();
        type MinimumPeriod = MinimumPeriod;
        type WeightInfo = ();
    }

    parameter_types! {
        pub const ExistentialDeposit: u64 = 1;
        pub const MaxLocks: u32 = 50;
    }

    impl pallet_balances::Trait for TestRuntime {
        type Balance = u64;
        type DustRemoval = ();
        type Event = ();
        type ExistentialDeposit = ExistentialDeposit;
        type AccountStore = System;
        type WeightInfo = ();
        type MaxLocks = MaxLocks;
    }

    parameter_types! {
      pub const MinHandleLen: u32 = 5;
      pub const MaxHandleLen: u32 = 50;
    }

    impl pallet_utils::Trait for TestRuntime {
        type Event = ();
        type Currency = Balances;
        type MinHandleLen = MinHandleLen;
        type MaxHandleLen = MaxHandleLen;
    }

    use pallet_permissions::default_permissions::DefaultSpacePermissions;

    impl pallet_permissions::Trait for TestRuntime {
        type DefaultSpacePermissions = DefaultSpacePermissions;
    }

    parameter_types! {
        pub const MaxCommentDepth: u32 = 10;
    }

    impl pallet_posts::Trait for TestRuntime {
        type Event = ();
        type MaxCommentDepth = MaxCommentDepth;
        type PostScores = Scores;
        type AfterPostUpdated = PostHistory;
        type IsPostBlocked = Moderation;
    }

    parameter_types! {}

    impl pallet_post_history::Trait for TestRuntime {}

    parameter_types! {}

    impl pallet_profile_follows::Trait for TestRuntime {
        type Event = ();
        type BeforeAccountFollowed = Scores;
        type BeforeAccountUnfollowed = Scores;
    }

    parameter_types! {}

    impl pallet_profiles::Trait for TestRuntime {
        type Event = ();
        type AfterProfileUpdated = ProfileHistory;
    }

    parameter_types! {}

    impl pallet_profile_history::Trait for TestRuntime {}

    parameter_types! {}

    impl pallet_reactions::Trait for TestRuntime {
        type Event = ();
        type PostReactionScores = Scores;
    }

    parameter_types! {
        pub const MaxUsersToProcessPerDeleteRole: u16 = 40;
    }

    impl pallet_roles::Trait for TestRuntime {
        type Event = ();
        type MaxUsersToProcessPerDeleteRole = MaxUsersToProcessPerDeleteRole;
        type Spaces = Spaces;
        type SpaceFollows = SpaceFollows;
        type IsAccountBlocked = Moderation;
        type IsContentBlocked = Moderation;
    }

    parameter_types! {
        pub const FollowSpaceActionWeight: i16 = 7;
        pub const FollowAccountActionWeight: i16 = 3;

        pub const SharePostActionWeight: i16 = 7;
        pub const UpvotePostActionWeight: i16 = 5;
        pub const DownvotePostActionWeight: i16 = -3;

        pub const CreateCommentActionWeight: i16 = 5;
        pub const ShareCommentActionWeight: i16 = 5;
        pub const UpvoteCommentActionWeight: i16 = 4;
        pub const DownvoteCommentActionWeight: i16 = -2;
    }

    impl pallet_scores::Trait for TestRuntime {
        type Event = ();

        type FollowSpaceActionWeight = FollowSpaceActionWeight;
        type FollowAccountActionWeight = FollowAccountActionWeight;

        type SharePostActionWeight = SharePostActionWeight;
        type UpvotePostActionWeight = UpvotePostActionWeight;
        type DownvotePostActionWeight = DownvotePostActionWeight;

        type CreateCommentActionWeight = CreateCommentActionWeight;
        type ShareCommentActionWeight = ShareCommentActionWeight;
        type UpvoteCommentActionWeight = UpvoteCommentActionWeight;
        type DownvoteCommentActionWeight = DownvoteCommentActionWeight;
    }

    parameter_types! {}

    impl pallet_space_follows::Trait for TestRuntime {
        type Event = ();
        type BeforeSpaceFollowed = Scores;
        type BeforeSpaceUnfollowed = Scores;
    }

    parameter_types! {}

    impl pallet_space_ownership::Trait for TestRuntime {
        type Event = ();
    }

<<<<<<< HEAD
    const HANDLE_DEPOSIT: u64 = 5;
    parameter_types! {
        pub const HandleDeposit: u64 = HANDLE_DEPOSIT;
=======
    parameter_types! {
        pub const DefaultRPCLimit: u64 = 20;
>>>>>>> 08e252a6
    }

    impl pallet_spaces::Trait for TestRuntime {
        type Event = ();
        type Currency = Balances;
        type Roles = Roles;
        type SpaceFollows = SpaceFollows;
        type BeforeSpaceCreated = SpaceFollows;
        type AfterSpaceUpdated = SpaceHistory;
<<<<<<< HEAD
        type IsAccountBlocked = Moderation;
        type IsContentBlocked = Moderation;
        type HandleDeposit = HandleDeposit;
=======
        type SpaceCreationFee = ();
        type DefaultRPCLimit = DefaultRPCLimit;
>>>>>>> 08e252a6
    }

    parameter_types! {}

    impl pallet_space_history::Trait for TestRuntime {}

    parameter_types! {
        pub const DefaultAutoblockThreshold: u16 = 20;
    }

    impl pallet_moderation::Trait for TestRuntime {
        type Event = ();
        type DefaultAutoblockThreshold = DefaultAutoblockThreshold;
    }

    type System = system::Module<TestRuntime>;
    type Balances = pallet_balances::Module<TestRuntime>;

    type Posts = pallet_posts::Module<TestRuntime>;
    type PostHistory = pallet_post_history::Module<TestRuntime>;
    type ProfileFollows = pallet_profile_follows::Module<TestRuntime>;
    type Profiles = pallet_profiles::Module<TestRuntime>;
    type ProfileHistory = pallet_profile_history::Module<TestRuntime>;
    type Reactions = pallet_reactions::Module<TestRuntime>;
    type Roles = pallet_roles::Module<TestRuntime>;
    type Scores = pallet_scores::Module<TestRuntime>;
    type SpaceFollows = pallet_space_follows::Module<TestRuntime>;
    type SpaceHistory = pallet_space_history::Module<TestRuntime>;
    type SpaceOwnership = pallet_space_ownership::Module<TestRuntime>;
    type Spaces = pallet_spaces::Module<TestRuntime>;
    type Moderation = pallet_moderation::Module<TestRuntime>;

    pub type AccountId = u64;
    type BlockNumber = u64;


    pub struct ExtBuilder;

    // TODO: make created space/post/comment configurable or by default
    impl ExtBuilder {
        fn configure_storages(storage: &mut Storage) {
            let mut accounts = Vec::new();
            for account in ACCOUNT1..=ACCOUNT3 {
                accounts.push(account);
            }

            let _ = pallet_balances::GenesisConfig::<TestRuntime> {
                balances: accounts.iter().cloned().map(|k|(k, 100)).collect()
            }.assimilate_storage(storage);
        }

        /// Default ext configuration with BlockNumber 1
        pub fn build() -> TestExternalities {
            let mut storage = system::GenesisConfig::default()
                .build_storage::<TestRuntime>()
                .unwrap();

            Self::configure_storages(&mut storage);

            let mut ext = TestExternalities::from(storage);
            ext.execute_with(|| System::set_block_number(1));

            ext
        }

        /// Custom ext configuration with SpaceId 1 and BlockNumber 1
        pub fn build_with_space() -> TestExternalities {
            let mut storage = system::GenesisConfig::default()
                .build_storage::<TestRuntime>()
                .unwrap();

            Self::configure_storages(&mut storage);

            let mut ext = TestExternalities::from(storage);
            ext.execute_with(|| {
                System::set_block_number(1);
                assert_ok!(_create_default_space());
            });

            ext
        }

        /// Custom ext configuration with SpaceId 1, PostId 1 and BlockNumber 1
        pub fn build_with_post() -> TestExternalities {
            let mut storage = system::GenesisConfig::default()
                .build_storage::<TestRuntime>()
                .unwrap();

            Self::configure_storages(&mut storage);

            let mut ext = TestExternalities::from(storage);
            ext.execute_with(|| {
                System::set_block_number(1);
                assert_ok!(_create_default_space());
                assert_ok!(_create_default_post());
            });

            ext
        }

        /// Custom ext configuration with SpaceId 1, PostId 1, PostId 2 (as comment) and BlockNumber 1
        pub fn build_with_comment() -> TestExternalities {
            let mut storage = system::GenesisConfig::default()
                .build_storage::<TestRuntime>()
                .unwrap();

            Self::configure_storages(&mut storage);

            let mut ext = TestExternalities::from(storage);
            ext.execute_with(|| {
                System::set_block_number(1);
                assert_ok!(_create_default_space());
                assert_ok!(_create_default_post());
                assert_ok!(_create_default_comment());
            });

            ext
        }

        /// Custom ext configuration with pending ownership transfer without Space
        pub fn build_with_pending_ownership_transfer_no_space() -> TestExternalities {
            let mut storage = system::GenesisConfig::default()
                .build_storage::<TestRuntime>()
                .unwrap();

            Self::configure_storages(&mut storage);

            let mut ext = TestExternalities::from(storage);
            ext.execute_with(|| {
                System::set_block_number(1);

                assert_ok!(_create_default_space());
                assert_ok!(_transfer_default_space_ownership());

                <SpaceById<TestRuntime>>::remove(SPACE1);
            });

            ext
        }

        /// Custom ext configuration with specified permissions granted (includes SpaceId 1)
        pub fn build_with_a_few_roles_granted_to_account2(perms: Vec<SP>) -> TestExternalities {
            let mut storage = system::GenesisConfig::default()
                .build_storage::<TestRuntime>()
                .unwrap();

            Self::configure_storages(&mut storage);

            let mut ext = TestExternalities::from(storage);
            ext.execute_with(|| {
                System::set_block_number(1);
                let user = User::Account(ACCOUNT2);

                assert_ok!(_create_default_space());

                assert_ok!(_create_role(
                    None,
                    None,
                    None,
                    None,
                    Some(perms)
                ));
                // RoleId 1
                assert_ok!(_create_default_role()); // RoleId 2

                assert_ok!(_grant_role(None, Some(ROLE1), Some(vec![user.clone()])));
                assert_ok!(_grant_role(None, Some(ROLE2), Some(vec![user])));
            });

            ext
        }

        /// Custom ext configuration with space follow without Space
        pub fn build_with_space_follow_no_space() -> TestExternalities {
            let mut storage = system::GenesisConfig::default()
                .build_storage::<TestRuntime>()
                .unwrap();

            Self::configure_storages(&mut storage);

            let mut ext = TestExternalities::from(storage);
            ext.execute_with(|| {
                System::set_block_number(1);

                assert_ok!(_create_default_space());
                assert_ok!(_default_follow_space());

                <SpaceById<TestRuntime>>::remove(SPACE1);
            });

            ext
        }
    }


    /* Integrated tests mocks */

    const ACCOUNT1: AccountId = 1;
    const ACCOUNT2: AccountId = 2;
    const ACCOUNT3: AccountId = 3;

    const SPACE1: SpaceId = 1001;
    const SPACE2: SpaceId = 1002;

    const POST1: PostId = 1;
    const POST2: PostId = 2;
    const POST3: PostId = 3;

    const REACTION1: ReactionId = 1;
    const REACTION2: ReactionId = 2;

    /// Lowercase a handle and then try to find a space id by it.
    fn find_space_id_by_handle(handle: Vec<u8>) -> Option<SpaceId> {
        let lc_handle = Utils::<TestRuntime>::lowercase_handle(handle);
        Spaces::space_id_by_handle(lc_handle)
    }

    fn space_handle() -> Vec<u8> {
        b"Space_Handle".to_vec()
    }

    fn space_handle1() -> Vec<u8> {
        b"space_handle2".to_vec()
    }

    /// Returns an invalid cropped IPFS CID.
    fn invalid_ipfs_content() -> Content {
        Content::IPFS(b"QmV9tSDx9UiPeWExXEeH6aoDvmihvx6j".to_vec())
    }

    fn space_content_ipfs() -> Content {
        Content::IPFS(b"bafyreib3mgbou4xln42qqcgj6qlt3cif35x4ribisxgq7unhpun525l54e".to_vec())
    }

    fn updated_space_content() -> Content {
        Content::IPFS(b"QmRAQB6YaCyidP37UdDnjFY5vQuiBrcqdyoW2CuDgwxkD4".to_vec())
    }

    fn space_update(
        parent_id: Option<Option<SpaceId>>,
        handle: Option<Option<Vec<u8>>>,
        content: Option<Content>,
        hidden: Option<bool>,
        permissions: Option<Option<SpacePermissions>>,
    ) -> SpaceUpdate {
        SpaceUpdate {
            parent_id,
            handle,
            content,
            hidden,
            permissions,
        }
    }

    fn post_content_ipfs() -> Content {
        Content::IPFS(b"bafyreidzue2dtxpj6n4x5mktrt7las5wz5diqma47zr25uau743dhe76we".to_vec())
    }

    fn updated_post_content() -> Content {
        Content::IPFS(b"bafyreifw4omlqpr3nqm32bueugbodkrdne7owlkxgg7ul2qkvgrnkt3g3u".to_vec())
    }

    fn post_update(
        space_id: Option<SpaceId>,
        content: Option<Content>,
        hidden: Option<bool>,
    ) -> PostUpdate {
        PostUpdate {
            space_id,
            content,
            hidden,
        }
    }

    fn comment_content_ipfs() -> Content {
        Content::IPFS(b"bafyreib6ceowavccze22h2x4yuwagsnym2c66gs55mzbupfn73kd6we7eu".to_vec())
    }

    fn reply_content_ipfs() -> Content {
        Content::IPFS(b"QmYA2fn8cMbVWo4v95RwcwJVyQsNtnEwHerfWR8UNtEwoE".to_vec())
    }

    fn profile_content_ipfs() -> Content {
        Content::IPFS(b"QmRAQB6YaCyidP37UdDnjFY5vQuiaRtqdyoW2CuDgwxkA5".to_vec())
    }

    fn reaction_upvote() -> ReactionKind {
        ReactionKind::Upvote
    }

    fn reaction_downvote() -> ReactionKind {
        ReactionKind::Downvote
    }

    fn scoring_action_upvote_post() -> ScoringAction {
        ScoringAction::UpvotePost
    }

    fn scoring_action_downvote_post() -> ScoringAction {
        ScoringAction::DownvotePost
    }

    fn scoring_action_share_post() -> ScoringAction {
        ScoringAction::SharePost
    }

    fn scoring_action_create_comment() -> ScoringAction {
        ScoringAction::CreateComment
    }

    fn scoring_action_upvote_comment() -> ScoringAction {
        ScoringAction::UpvoteComment
    }

    fn scoring_action_downvote_comment() -> ScoringAction {
        ScoringAction::DownvoteComment
    }

    fn scoring_action_share_comment() -> ScoringAction {
        ScoringAction::ShareComment
    }

    fn scoring_action_follow_space() -> ScoringAction {
        ScoringAction::FollowSpace
    }

    fn scoring_action_follow_account() -> ScoringAction {
        ScoringAction::FollowAccount
    }

    fn extension_regular_post() -> PostExtension {
        PostExtension::RegularPost
    }

    fn extension_comment(parent_id: Option<PostId>, root_post_id: PostId) -> PostExtension {
        PostExtension::Comment(Comment { parent_id, root_post_id })
    }

    fn extension_shared_post(post_id: PostId) -> PostExtension {
        PostExtension::SharedPost(post_id)
    }

    fn _create_default_space() -> DispatchResult {
        _create_space(None, None, None, None, None)
    }

    fn _create_space(
        origin: Option<Origin>,
        parent_id_opt: Option<Option<SpaceId>>,
        handle: Option<Option<Vec<u8>>>,
        content: Option<Content>,
        permissions: Option<Option<SpacePermissions>>
    ) -> DispatchResult {
        Spaces::create_space(
            origin.unwrap_or_else(|| Origin::signed(ACCOUNT1)),
            parent_id_opt.unwrap_or(None),
            handle.unwrap_or_else(|| Some(self::space_handle())),
            content.unwrap_or_else(self::space_content_ipfs),
            permissions.unwrap_or(None)
        )
    }

    fn _update_space(
        origin: Option<Origin>,
        space_id: Option<SpaceId>,
        update: Option<SpaceUpdate>,
    ) -> DispatchResult {
        Spaces::update_space(
            origin.unwrap_or_else(|| Origin::signed(ACCOUNT1)),
            space_id.unwrap_or(SPACE1),
            update.unwrap_or_else(|| self::space_update(None, None, None, None, None)),
        )
    }

    fn _default_follow_space() -> DispatchResult {
        _follow_space(None, None)
    }

    fn _follow_space(origin: Option<Origin>, space_id: Option<SpaceId>) -> DispatchResult {
        SpaceFollows::follow_space(
            origin.unwrap_or_else(|| Origin::signed(ACCOUNT2)),
            space_id.unwrap_or(SPACE1),
        )
    }

    fn _default_unfollow_space() -> DispatchResult {
        _unfollow_space(None, None)
    }

    fn _unfollow_space(origin: Option<Origin>, space_id: Option<SpaceId>) -> DispatchResult {
        SpaceFollows::unfollow_space(
            origin.unwrap_or_else(|| Origin::signed(ACCOUNT2)),
            space_id.unwrap_or(SPACE1),
        )
    }

    fn _create_default_post() -> DispatchResult {
        _create_post(None, None, None, None)
    }

    fn _create_post(
        origin: Option<Origin>,
        space_id_opt: Option<Option<SpaceId>>,
        extension: Option<PostExtension>,
        content: Option<Content>,
    ) -> DispatchResult {
        Posts::create_post(
            origin.unwrap_or_else(|| Origin::signed(ACCOUNT1)),
            space_id_opt.unwrap_or(Some(SPACE1)),
            extension.unwrap_or_else(self::extension_regular_post),
            content.unwrap_or_else(self::post_content_ipfs),
        )
    }

    fn _update_post(
        origin: Option<Origin>,
        post_id: Option<PostId>,
        update: Option<PostUpdate>,
    ) -> DispatchResult {
        Posts::update_post(
            origin.unwrap_or_else(|| Origin::signed(ACCOUNT1)),
            post_id.unwrap_or(POST1),
            update.unwrap_or_else(|| self::post_update(None, None, None)),
        )
    }

    fn _move_default_post() -> DispatchResult {
        _move_post(None, None, None)
    }

    fn _move_post(
        origin: Option<Origin>,
        post_id: Option<PostId>,
        new_space_id: Option<Option<SpaceId>>,
    ) -> DispatchResult {
        Posts::move_post(
            origin.unwrap_or_else(|| Origin::signed(ACCOUNT1)),
            post_id.unwrap_or(POST1),
            new_space_id.unwrap_or(Some(SPACE2)),
        )
    }

    fn _create_default_comment() -> DispatchResult {
        _create_comment(None, None, None, None)
    }

    fn _create_comment(
        origin: Option<Origin>,
        post_id: Option<PostId>,
        parent_id: Option<Option<PostId>>,
        content: Option<Content>,
    ) -> DispatchResult {
        _create_post(
            origin,
            Some(None),
            Some(self::extension_comment(
                parent_id.unwrap_or(None),
                post_id.unwrap_or(POST1),
            )),
            Some(content.unwrap_or_else(self::comment_content_ipfs)),
        )
    }

    fn _update_comment(
        origin: Option<Origin>,
        post_id: Option<PostId>,
        update: Option<PostUpdate>,
    ) -> DispatchResult {
        _update_post(
            origin,
            Some(post_id.unwrap_or(POST2)),
            Some(update.unwrap_or_else(||
                self::post_update(None, Some(self::reply_content_ipfs()), None))
            ),
        )
    }

    fn _create_default_post_reaction() -> DispatchResult {
        _create_post_reaction(None, None, None)
    }

    fn _create_default_comment_reaction() -> DispatchResult {
        _create_comment_reaction(None, None, None)
    }

    fn _create_post_reaction(
        origin: Option<Origin>,
        post_id: Option<PostId>,
        kind: Option<ReactionKind>,
    ) -> DispatchResult {
        Reactions::create_post_reaction(
            origin.unwrap_or_else(|| Origin::signed(ACCOUNT1)),
            post_id.unwrap_or(POST1),
            kind.unwrap_or_else(self::reaction_upvote),
        )
    }

    fn _create_comment_reaction(
        origin: Option<Origin>,
        post_id: Option<PostId>,
        kind: Option<ReactionKind>,
    ) -> DispatchResult {
        _create_post_reaction(origin, Some(post_id.unwrap_or(2)), kind)
    }

    fn _update_post_reaction(
        origin: Option<Origin>,
        post_id: Option<PostId>,
        reaction_id: ReactionId,
        kind: Option<ReactionKind>,
    ) -> DispatchResult {
        Reactions::update_post_reaction(
            origin.unwrap_or_else(|| Origin::signed(ACCOUNT1)),
            post_id.unwrap_or(POST1),
            reaction_id,
            kind.unwrap_or_else(self::reaction_upvote),
        )
    }

    fn _update_comment_reaction(
        origin: Option<Origin>,
        post_id: Option<PostId>,
        reaction_id: ReactionId,
        kind: Option<ReactionKind>,
    ) -> DispatchResult {
        _update_post_reaction(origin, Some(post_id.unwrap_or(2)), reaction_id, kind)
    }

    fn _delete_post_reaction(
        origin: Option<Origin>,
        post_id: Option<PostId>,
        reaction_id: ReactionId,
    ) -> DispatchResult {
        Reactions::delete_post_reaction(
            origin.unwrap_or_else(|| Origin::signed(ACCOUNT1)),
            post_id.unwrap_or(POST1),
            reaction_id,
        )
    }

    fn _delete_comment_reaction(
        origin: Option<Origin>,
        post_id: Option<PostId>,
        reaction_id: ReactionId,
    ) -> DispatchResult {
        _delete_post_reaction(origin, Some(post_id.unwrap_or(2)), reaction_id)
    }

    fn _create_default_profile() -> DispatchResult {
        _create_profile(None, None)
    }

    fn _create_profile(
        origin: Option<Origin>,
        content: Option<Content>
    ) -> DispatchResult {
        Profiles::create_profile(
            origin.unwrap_or_else(|| Origin::signed(ACCOUNT1)),
            content.unwrap_or_else(self::profile_content_ipfs),
        )
    }

    fn _update_profile(
        origin: Option<Origin>,
        content: Option<Content>
    ) -> DispatchResult {
        Profiles::update_profile(
            origin.unwrap_or_else(|| Origin::signed(ACCOUNT1)),
            ProfileUpdate {
                content,
            },
        )
    }

    fn _default_follow_account() -> DispatchResult {
        _follow_account(None, None)
    }

    fn _follow_account(origin: Option<Origin>, account: Option<AccountId>) -> DispatchResult {
        ProfileFollows::follow_account(
            origin.unwrap_or_else(|| Origin::signed(ACCOUNT2)),
            account.unwrap_or(ACCOUNT1),
        )
    }

    fn _default_unfollow_account() -> DispatchResult {
        _unfollow_account(None, None)
    }

    fn _unfollow_account(origin: Option<Origin>, account: Option<AccountId>) -> DispatchResult {
        ProfileFollows::unfollow_account(
            origin.unwrap_or_else(|| Origin::signed(ACCOUNT2)),
            account.unwrap_or(ACCOUNT1),
        )
    }

    fn _score_post_on_reaction_with_id(
        account: AccountId,
        post_id: PostId,
        kind: ReactionKind,
    ) -> DispatchResult {
        if let Some(ref mut post) = Posts::post_by_id(post_id) {
            Scores::score_post_on_reaction(account, post, kind)
        } else {
            panic!("Test error. Post\\Comment with specified ID not found.");
        }
    }

    fn _score_post_on_reaction(
        account: AccountId,
        post: &mut Post<TestRuntime>,
        kind: ReactionKind,
    ) -> DispatchResult {
        Scores::score_post_on_reaction(account, post, kind)
    }

    fn _transfer_default_space_ownership() -> DispatchResult {
        _transfer_space_ownership(None, None, None)
    }

    fn _transfer_space_ownership(
        origin: Option<Origin>,
        space_id: Option<SpaceId>,
        transfer_to: Option<AccountId>,
    ) -> DispatchResult {
        SpaceOwnership::transfer_space_ownership(
            origin.unwrap_or_else(|| Origin::signed(ACCOUNT1)),
            space_id.unwrap_or(SPACE1),
            transfer_to.unwrap_or(ACCOUNT2),
        )
    }

    fn _accept_default_pending_ownership() -> DispatchResult {
        _accept_pending_ownership(None, None)
    }

    fn _accept_pending_ownership(origin: Option<Origin>, space_id: Option<SpaceId>) -> DispatchResult {
        SpaceOwnership::accept_pending_ownership(
            origin.unwrap_or_else(|| Origin::signed(ACCOUNT2)),
            space_id.unwrap_or(SPACE1),
        )
    }

    fn _reject_default_pending_ownership() -> DispatchResult {
        _reject_pending_ownership(None, None)
    }

    fn _reject_default_pending_ownership_by_current_owner() -> DispatchResult {
        _reject_pending_ownership(Some(Origin::signed(ACCOUNT1)), None)
    }

    fn _reject_pending_ownership(origin: Option<Origin>, space_id: Option<SpaceId>) -> DispatchResult {
        SpaceOwnership::reject_pending_ownership(
            origin.unwrap_or_else(|| Origin::signed(ACCOUNT2)),
            space_id.unwrap_or(SPACE1),
        )
    }
    /* ---------------------------------------------------------------------------------------------- */

    // TODO: fix copy-paste from pallet_roles
    /* Roles pallet mocks */

    type RoleId = u64;

    const ROLE1: RoleId = 1;
    const ROLE2: RoleId = 2;

    fn default_role_content_ipfs() -> Content {
        Content::IPFS(b"QmRAQB6YaCyidP37UdDnjFY5vQuiBrcqdyoW1CuDgwxkD4".to_vec())
    }

    /// Permissions Set that includes next permission: ManageRoles
    fn permission_set_default() -> Vec<SpacePermission> {
        vec![SP::ManageRoles]
    }


    pub fn _create_default_role() -> DispatchResult {
        _create_role(None, None, None, None, None)
    }

    pub fn _create_role(
        origin: Option<Origin>,
        space_id: Option<SpaceId>,
        time_to_live: Option<Option<BlockNumber>>,
        content: Option<Content>,
        permissions: Option<Vec<SpacePermission>>,
    ) -> DispatchResult {
        Roles::create_role(
            origin.unwrap_or_else(|| Origin::signed(ACCOUNT1)),
            space_id.unwrap_or(SPACE1),
            time_to_live.unwrap_or_default(), // Should return 'None'
            content.unwrap_or_else(self::default_role_content_ipfs),
            permissions.unwrap_or_else(self::permission_set_default),
        )
    }

    pub fn _grant_default_role() -> DispatchResult {
        _grant_role(None, None, None)
    }

    pub fn _grant_role(
        origin: Option<Origin>,
        role_id: Option<RoleId>,
        users: Option<Vec<User<AccountId>>>,
    ) -> DispatchResult {
        Roles::grant_role(
            origin.unwrap_or_else(|| Origin::signed(ACCOUNT1)),
            role_id.unwrap_or(ROLE1),
            users.unwrap_or_else(|| vec![User::Account(ACCOUNT2)]),
        )
    }

    pub fn _delete_default_role() -> DispatchResult {
        _delete_role(None, None)
    }

    pub fn _delete_role(
        origin: Option<Origin>,
        role_id: Option<RoleId>,
    ) -> DispatchResult {
        Roles::delete_role(
            origin.unwrap_or_else(|| Origin::signed(ACCOUNT1)),
            role_id.unwrap_or(ROLE1),
        )
    }
    /* ---------------------------------------------------------------------------------------------- */
    // Moderation pallet mocks
    // FIXME: remove until linter error is fixed
    #[allow(dead_code)]
    const REPORT1: ReportId = 1;

    pub(crate) fn valid_content_ipfs_1() -> Content {
        Content::IPFS(b"QmRAQB6YaCaidP37UdDnjFY5aQuiBrbqdyoW1CaDgwxkD4".to_vec())
    }

    pub(crate) fn _report_default_entity() -> DispatchResult {
        _report_entity(None, None, None, None)
    }

    pub(crate) fn _report_entity(
        origin: Option<Origin>,
        entity: Option<EntityId<AccountId>>,
        scope: Option<SpaceId>,
        reason: Option<Content>,
    ) -> DispatchResult {
        Moderation::report_entity(
            origin.unwrap_or_else(|| Origin::signed(ACCOUNT1)),
            entity.unwrap_or(EntityId::Post(POST1)),
            scope.unwrap_or(SPACE1),
            reason.unwrap_or_else(|| self::valid_content_ipfs_1()),
        )
    }

    pub(crate) fn _suggest_entity_status(
        origin: Option<Origin>,
        entity: Option<EntityId<AccountId>>,
        scope: Option<SpaceId>,
        status: Option<Option<EntityStatus>>,
        report_id_opt: Option<Option<ReportId>>,
    ) -> DispatchResult {
        Moderation::suggest_entity_status(
            origin.unwrap_or_else(|| Origin::signed(ACCOUNT1)),
            entity.unwrap_or(EntityId::Post(POST1)),
            scope.unwrap_or(SPACE1),
            status.unwrap_or(Some(EntityStatus::Blocked)),
            report_id_opt.unwrap_or(Some(REPORT1)),
        )
    }

    pub(crate) fn _update_entity_status(
        origin: Option<Origin>,
        entity: Option<EntityId<AccountId>>,
        scope: Option<SpaceId>,
        status_opt: Option<Option<EntityStatus>>,
    ) -> DispatchResult {
        Moderation::update_entity_status(
            origin.unwrap_or_else(|| Origin::signed(ACCOUNT1)),
            entity.unwrap_or(EntityId::Post(POST1)),
            scope.unwrap_or(SPACE1),
            status_opt.unwrap_or(Some(EntityStatus::Allowed)),
        )
    }

    pub(crate) fn _delete_entity_status(
        origin: Option<Origin>,
        entity: Option<EntityId<AccountId>>,
        scope: Option<SpaceId>,
    ) -> DispatchResult {
        Moderation::delete_entity_status(
            origin.unwrap_or_else(|| Origin::signed(ACCOUNT1)),
            entity.unwrap_or(EntityId::Post(POST1)),
            scope.unwrap_or(SPACE1),
        )
    }
    /*------------------------------------------------------------------------------------------------*/
    // Moderation tests

    #[test]
    fn create_space_should_fail_with_content_is_blocked() {
        ExtBuilder::build_with_post().execute_with(|| {
            assert_ok!(
                _update_entity_status(
                    None,
                    Some(EntityId::Content(space_content_ipfs())),
                    Some(SPACE1),
                    Some(Some(EntityStatus::Blocked))
                )
            );
            assert_noop!(
                _create_space(
                    None,
                    Some(Some(SPACE1)),
                    Some(Some(space_handle1())),
                    Some(space_content_ipfs()),
                    None,
                ), UtilsError::<TestRuntime>::ContentIsBlocked
            );
        });
    }

    #[test]
    fn create_space_should_fail_with_account_is_blocked() {
        ExtBuilder::build_with_post().execute_with(|| {
            assert_ok!(
                _update_entity_status(
                    None,
                    Some(EntityId::Account(ACCOUNT1)),
                    Some(SPACE1),
                    Some(Some(EntityStatus::Blocked))
                )
            );
            assert_noop!(
                _create_space(
                    None,
                    Some(Some(SPACE1)),
                    Some(Some(space_handle1())),
                    None,
                    None,
                ), UtilsError::<TestRuntime>::AccountIsBlocked
            );
        });
    }

    #[test]
    fn update_space_should_fail_with_account_is_blocked() {
        ExtBuilder::build_with_post().execute_with(|| {
            assert_ok!(
                _update_entity_status(
                    None,
                    Some(EntityId::Account(ACCOUNT1)),
                    Some(SPACE1),
                    Some(Some(EntityStatus::Blocked))
                )
            );
            assert_noop!(
                _update_space(
                    None,
                    None,
                    Some(
                        self::space_update(
                            None,
                            Some(Some(space_handle1())),
                            Some(valid_content_ipfs_1()),
                            Some(true),
                            Some(Some(SpacePermissions {
                                none: None,
                                everyone: None,
                                follower: None,
                                space_owner: None
                            })),
                        )
                )), UtilsError::<TestRuntime>::AccountIsBlocked
            );
        });
    }

    #[test]
    fn update_space_should_fail_with_content_is_blocked() {
        ExtBuilder::build_with_post().execute_with(|| {
            assert_ok!(
                _update_entity_status(
                    None,
                    Some(EntityId::Content(valid_content_ipfs_1())),
                    Some(SPACE1),
                    Some(Some(EntityStatus::Blocked))
                )
            );
            assert_noop!(
                _update_space(
                    None,
                    None,
                    Some(
                        self::space_update(
                            None,
                            Some(Some(space_handle())),
                            Some(valid_content_ipfs_1()),
                            Some(true),
                            Some(Some(SpacePermissions {
                                none: None,
                                everyone: None,
                                follower: None,
                                space_owner: None
                            })),
                        )
                )), UtilsError::<TestRuntime>::ContentIsBlocked
            );
        });
    }

    #[test]
    fn create_post_should_fail_with_content_is_blocked() {
        ExtBuilder::build_with_post().execute_with(|| {
            assert_ok!(
                _update_entity_status(
                    None,
                    Some(EntityId::Content(valid_content_ipfs_1())),
                    Some(SPACE1),
                    Some(Some(EntityStatus::Blocked))
                )
            );
            assert_noop!(
                _create_post(
                    None,
                    None,
                    None,
                    Some(valid_content_ipfs_1()),
                ), UtilsError::<TestRuntime>::ContentIsBlocked
            );
        });
    }

    #[test]
    fn create_post_should_fail_with_account_is_blocked() {
        ExtBuilder::build_with_post().execute_with(|| {
            assert_ok!(
                _update_entity_status(
                    None,
                    Some(EntityId::Account(ACCOUNT1)),
                    Some(SPACE1),
                    Some(Some(EntityStatus::Blocked))
                )
            );
            assert_noop!(
                _create_post(
                    None,
                    None,
                    None,
                    None
                ), UtilsError::<TestRuntime>::AccountIsBlocked
            );
        });
    }

    #[test]
    fn update_post_should_fail_with_content_is_blocked() {
        ExtBuilder::build_with_post().execute_with(|| {
            assert_ok!(
                _update_entity_status(
                    None,
                    Some(EntityId::Content(valid_content_ipfs_1())),
                    Some(SPACE1),
                    Some(Some(EntityStatus::Blocked))
                )
            );
            assert_noop!(
                _update_post(
                    None, // From ACCOUNT1 (has default permission to UpdateOwnPosts)
                    None,
                    Some(
                        self::post_update(
                            None,
                            Some(valid_content_ipfs_1()),
                            Some(true)
                        )
                    )
                ), UtilsError::<TestRuntime>::ContentIsBlocked
            );
        });
    }

    #[test]
    fn update_post_should_fail_with_account_is_blocked() {
        ExtBuilder::build_with_post().execute_with(|| {
            assert_ok!(
                _update_entity_status(
                    None,
                    Some(EntityId::Account(ACCOUNT1)),
                    Some(SPACE1),
                    Some(Some(EntityStatus::Blocked))
                )
            );
            assert_noop!(
                _update_post(
                    None, // From ACCOUNT1 (has default permission to UpdateOwnPosts)
                    None,
                    Some(
                        self::post_update(
                            None,
                            Some(valid_content_ipfs_1()),
                            Some(true)
                        )
                    )
                ), UtilsError::<TestRuntime>::AccountIsBlocked
            );
        });
    }

    // FIXME: uncomment when `update_post` will be able to move post from one space to another
    /*
    #[test]
    fn update_post_should_fail_with_post_is_blocked() {
        ExtBuilder::build_with_post().execute_with(|| {
            assert_ok!(
                _update_entity_status(
                    None,
                    Some(EntityId::Post(POST1)),
                    Some(SPACE1),
                    Some(Some(EntityStatus::Blocked))
                )
            );
            assert_noop!(
                _update_post(
                    None, // From ACCOUNT1 (has default permission to UpdateOwnPosts)
                    Some(POST1),
                    Some(
                        self::post_update(
                            Some(SPACE1),
                            None,
                            None
                        )
                    )
                ), UtilsError::<TestRuntime>::PostIsBlocked
            );
        });
    }
    */
    /*---------------------------------------------------------------------------------------------------*/
    // Space tests
    #[test]
    fn create_space_should_work() {
        ExtBuilder::build().execute_with(|| {
            assert_ok!(_create_default_space()); // SpaceId 1

            // Check storages
            assert_eq!(Spaces::space_ids_by_owner(ACCOUNT1), vec![SPACE1]);
            assert_eq!(self::find_space_id_by_handle(self::space_handle()), Some(SPACE1));
            assert_eq!(Spaces::next_space_id(), SPACE2);

            // Check whether data stored correctly
            let space = Spaces::space_by_id(SPACE1).unwrap();

            assert_eq!(space.created.account, ACCOUNT1);
            assert!(space.updated.is_none());
            assert_eq!(space.hidden, false);

            assert_eq!(space.owner, ACCOUNT1);
            assert_eq!(space.handle, Some(self::space_handle()));
            assert_eq!(space.content, self::space_content_ipfs());

            assert_eq!(space.posts_count, 0);
            assert_eq!(space.followers_count, 1);
            assert!(SpaceHistory::edit_history(space.id).is_empty());
            assert_eq!(space.score, 0);

            // Check that the handle deposit has been reserved:
            let reserved_balance = Balances::reserved_balance(ACCOUNT1);
            assert_eq!(reserved_balance, HANDLE_DEPOSIT);
        });
    }

    #[test]
    fn create_space_should_store_handle_lowercase() {
        ExtBuilder::build().execute_with(|| {
            let new_handle: Vec<u8> = b"sPaCe_hAnDlE".to_vec();

            assert_ok!(_create_space(None, None, Some(Some(new_handle.clone())), None, None)); // SpaceId 1

            // Handle should be lowercase in storage and original in struct
            let space = Spaces::space_by_id(SPACE1).unwrap();
            assert_eq!(space.handle, Some(new_handle.clone()));
            assert_eq!(self::find_space_id_by_handle(new_handle), Some(SPACE1));
        });
    }

    #[test]
    fn create_space_should_fail_with_handle_too_short() {
        ExtBuilder::build().execute_with(|| {
            let short_handle: Vec<u8> = vec![65; (MinHandleLen::get() - 1) as usize];

            // Try to catch an error creating a space with too short handle
            assert_noop!(_create_space(
                None,
                None,
                Some(Some(short_handle)),
                None,
                None
            ), UtilsError::<TestRuntime>::HandleIsTooShort);
        });
    }

    #[test]
    fn create_space_should_fail_with_handle_too_long() {
        ExtBuilder::build().execute_with(|| {
            let long_handle: Vec<u8> = vec![65; (MaxHandleLen::get() + 1) as usize];

            // Try to catch an error creating a space with too long handle
            assert_noop!(_create_space(
                None,
                None,
                Some(Some(long_handle)),
                None,
                None
            ), UtilsError::<TestRuntime>::HandleIsTooLong);
        });
    }

    #[test]
    fn create_space_should_fail_with_handle_not_unique() {
        ExtBuilder::build().execute_with(|| {
            assert_ok!(_create_default_space());
            // SpaceId 1
            // Try to catch an error creating a space with not unique handle
            assert_noop!(_create_default_space(), SpacesError::<TestRuntime>::SpaceHandleIsNotUnique);
        });
    }

    #[test]
    fn create_space_should_fail_with_handle_contains_invalid_char_at() {
        ExtBuilder::build().execute_with(|| {
            let invalid_handle: Vec<u8> = b"@space_handle".to_vec();

            assert_noop!(_create_space(
                None,
                None,
                Some(Some(invalid_handle)),
                None,
                None
            ), UtilsError::<TestRuntime>::HandleContainsInvalidChars);
        });
    }

    #[test]
    fn create_space_should_fail_with_handle_contains_invalid_char_minus() {
        ExtBuilder::build().execute_with(|| {
            let invalid_handle: Vec<u8> = b"space-handle".to_vec();

            assert_noop!(_create_space(
                None,
                None,
                Some(Some(invalid_handle)),
                None,
                None
            ), UtilsError::<TestRuntime>::HandleContainsInvalidChars);
        });
    }

    #[test]
    fn create_space_should_fail_with_handle_contains_invalid_char_space() {
        ExtBuilder::build().execute_with(|| {
            let invalid_handle: Vec<u8> = b"space handle".to_vec();

            assert_noop!(_create_space(
                None,
                None,
                Some(Some(invalid_handle)),
                None,
                None
            ), UtilsError::<TestRuntime>::HandleContainsInvalidChars);
        });
    }

    #[test]
    fn create_space_should_fail_with_handle_contains_invalid_chars_unicode() {
        ExtBuilder::build().execute_with(|| {
            let invalid_handle: Vec<u8> = String::from("блог_хендл").into_bytes().to_vec();

            assert_noop!(_create_space(
                None,
                None,
                Some(Some(invalid_handle)),
                None,
                None
            ), UtilsError::<TestRuntime>::HandleContainsInvalidChars);
        });
    }

    #[test]
    fn create_space_should_fail_with_invalid_ipfs_cid() {
        ExtBuilder::build().execute_with(|| {
            let content_ipfs = self::invalid_ipfs_content();

            // Try to catch an error creating a space with invalid content
            assert_noop!(_create_space(
                None,
                None,
                None,
                Some(content_ipfs),
                None
            ), UtilsError::<TestRuntime>::InvalidIpfsCid);
        });
    }

    #[test]
    fn update_space_should_work() {
        ExtBuilder::build_with_space().execute_with(|| {
            let new_handle: Vec<u8> = b"new_handle".to_vec();
            let content_ipfs = self::updated_space_content();
            // Space update with ID 1 should be fine

            assert_ok!(_update_space(
                None, // From ACCOUNT1 (has permission as he's an owner)
                None,
                Some(
                    self::space_update(
                        None,
                        Some(Some(new_handle.clone())),
                        Some(content_ipfs.clone()),
                        Some(true),
                        Some(Some(SpacePermissions {
                            none: None,
                            everyone: None,
                            follower: None,
                            space_owner: None
                        })),
                    )
                )
            ));

            // Check whether space updates correctly
            let space = Spaces::space_by_id(SPACE1).unwrap();
            assert_eq!(space.handle, Some(new_handle.clone()));
            assert_eq!(space.content, content_ipfs);
            assert_eq!(space.hidden, true);

            // Check whether history recorded correctly
            let edit_history = &SpaceHistory::edit_history(space.id)[0];
            assert_eq!(edit_history.old_data.handle, Some(Some(self::space_handle())));
            assert_eq!(edit_history.old_data.content, Some(self::space_content_ipfs()));
            assert_eq!(edit_history.old_data.hidden, Some(false));

            assert_eq!(self::find_space_id_by_handle(self::space_handle()), None);
            assert_eq!(self::find_space_id_by_handle(new_handle), Some(SPACE1));

            // Check that the handle deposit has been reserved:
            let reserved_balance = Balances::reserved_balance(ACCOUNT1);
            assert_eq!(reserved_balance, HANDLE_DEPOSIT);
        });
    }

    #[test]
    fn update_space_should_work_with_a_few_roles() {
        ExtBuilder::build_with_a_few_roles_granted_to_account2(vec![SP::UpdateSpace]).execute_with(|| {
            let space_update = self::space_update(
                None,
                Some(Some(b"new_handle".to_vec())),
                Some(self::updated_space_content()),
                Some(true),
                None,
            );

            assert_ok!(_update_space(
                Some(Origin::signed(ACCOUNT2)),
                Some(SPACE1),
                Some(space_update)
            ));
        });
    }

    #[test]
    fn update_space_should_work_with_unreserve_handle() {
        ExtBuilder::build_with_space().execute_with(|| {
            let no_handle = Some(None);
            let space_update = self::space_update(None, no_handle, None, None, None);
            assert_ok!(_update_space(None, None, Some(space_update)));

            // Check that the space handle is unreserved after this update:
            let space = Spaces::space_by_id(SPACE1).unwrap();
            assert_eq!(space.handle, None);

            // Check that the previous space handle has been added to the space history:
            let edit_history = &SpaceHistory::edit_history(space.id)[0];
            assert_eq!(edit_history.old_data.handle, Some(Some(self::space_handle())));
            
            // Check that the previous space handle is not reserved in storage anymore: 
            assert_eq!(self::find_space_id_by_handle(self::space_handle()), None);

            // Check that the handle deposit has been unreserved:
            let reserved_balance = Balances::reserved_balance(ACCOUNT1);
            assert_eq!(reserved_balance, 0u64);
        });
    }

    #[test]
    fn update_space_should_fail_with_no_updates_for_space() {
        ExtBuilder::build_with_space().execute_with(|| {
            // Try to catch an error updating a space with no changes
            assert_noop!(_update_space(None, None, None), SpacesError::<TestRuntime>::NoUpdatesForSpace);
        });
    }

    #[test]
    fn update_space_should_fail_with_space_not_found() {
        ExtBuilder::build_with_space().execute_with(|| {
            let new_handle: Vec<u8> = b"new_handle".to_vec();

            // Try to catch an error updating a space with wrong space ID
            assert_noop!(_update_space(
                None,
                Some(SPACE2),
                Some(
                    self::space_update(
                        None,
                        Some(Some(new_handle)),
                        None,
                        None,
                        None,
                    )
                )
            ), SpacesError::<TestRuntime>::SpaceNotFound);
        });
    }

    #[test]
    fn update_space_should_fail_with_no_permission() {
        ExtBuilder::build_with_space().execute_with(|| {
            let new_handle: Vec<u8> = b"new_handle".to_vec();

            // Try to catch an error updating a space with an account that it not permitted
            assert_noop!(_update_space(
                Some(Origin::signed(ACCOUNT2)),
                None,
                Some(
                    self::space_update(
                        None,
                        Some(Some(new_handle)),
                        None,
                        None,
                        None,
                    )
                )
            ), SpacesError::<TestRuntime>::NoPermissionToUpdateSpace);
        });
    }

    #[test]
    fn update_space_should_fail_with_handle_too_short() {
        ExtBuilder::build_with_space().execute_with(|| {
            let short_handle: Vec<u8> = vec![65; (MinHandleLen::get() - 1) as usize];

            // Try to catch an error updating a space with too short handle
            assert_noop!(_update_space(
                None,
                None,
                Some(
                    self::space_update(
                        None,
                        Some(Some(short_handle)),
                        None,
                        None,
                        None,
                    )
                )
            ), UtilsError::<TestRuntime>::HandleIsTooShort);
        });
    }

    #[test]
    fn update_space_should_fail_with_handle_too_long() {
        ExtBuilder::build_with_space().execute_with(|| {
            let long_handle: Vec<u8> = vec![65; (MaxHandleLen::get() + 1) as usize];

            // Try to catch an error updating a space with too long handle
            assert_noop!(_update_space(
                None,
                None,
                Some(
                    self::space_update(
                        None,
                        Some(Some(long_handle)),
                        None,
                        None,
                        None,
                    )
                )
            ), UtilsError::<TestRuntime>::HandleIsTooLong);
        });
    }

    #[test]
    fn update_space_should_fail_with_handle_is_not_unique() {
        ExtBuilder::build_with_space().execute_with(|| {
            let handle: Vec<u8> = b"unique_handle".to_vec();

            assert_ok!(_create_space(
                None,
                None,
                Some(Some(handle.clone())),
                None,
                None
            )); // SpaceId 2 with a custom handle

            // Should fail when updating a space 1 with a handle of a space 2:
            assert_noop!(_update_space(
                None,
                Some(SPACE1),
                Some(
                    self::space_update(
                        None,
                        Some(Some(handle)),
                        None,
                        None,
                        None,
                    )
                )
            ), SpacesError::<TestRuntime>::SpaceHandleIsNotUnique);
        });
    }

    #[test]
    fn update_space_should_fail_with_handle_contains_invalid_char_at() {
        ExtBuilder::build_with_space().execute_with(|| {
            let invalid_handle: Vec<u8> = b"@space_handle".to_vec();

            assert_noop!(_update_space(
                None,
                None,
                Some(
                    self::space_update(
                        None,
                        Some(Some(invalid_handle)),
                        None,
                        None,
                        None,
                    )
                )
            ), UtilsError::<TestRuntime>::HandleContainsInvalidChars);
        });
    }

    #[test]
    fn update_space_should_fail_with_handle_contains_invalid_char_minus() {
        ExtBuilder::build_with_space().execute_with(|| {
            let invalid_handle: Vec<u8> = b"space-handle".to_vec();

            assert_noop!(_update_space(
                None,
                None,
                Some(
                    self::space_update(
                        None,
                        Some(Some(invalid_handle)),
                        None,
                        None,
                        None,
                    )
                )
            ), UtilsError::<TestRuntime>::HandleContainsInvalidChars);
        });
    }

    #[test]
    fn update_space_should_fail_with_handle_contains_invalid_space() {
        ExtBuilder::build_with_space().execute_with(|| {
            let invalid_handle: Vec<u8> = b"space handle".to_vec();

            assert_noop!(_update_space(
                None,
                None,
                Some(
                    self::space_update(
                        None,
                        Some(Some(invalid_handle)),
                        None,
                        None,
                        None,
                    )
                )
            ), UtilsError::<TestRuntime>::HandleContainsInvalidChars);
        });
    }

    #[test]
    fn update_space_should_fail_with_handle_contains_invalid_chars_unicode() {
        ExtBuilder::build_with_space().execute_with(|| {
            let invalid_handle: Vec<u8> = String::from("блог_хендл").into_bytes().to_vec();

            assert_noop!(_update_space(
                None,
                None,
                Some(
                    self::space_update(
                        None,
                        Some(Some(invalid_handle)),
                        None,
                        None,
                        None,
                    )
                )
            ), UtilsError::<TestRuntime>::HandleContainsInvalidChars);
        });
    }

    #[test]
    fn update_space_should_fail_with_invalid_ipfs_cid() {
        ExtBuilder::build_with_space().execute_with(|| {

            // Try to catch an error updating a space with invalid content
            assert_noop!(_update_space(
                None,
                None,
                Some(
                    self::space_update(
                        None,
                        None,
                        Some(self::invalid_ipfs_content()),
                        None,
                        None,
                    )
                )
            ), UtilsError::<TestRuntime>::InvalidIpfsCid);
        });
    }

    #[test]
    fn update_space_should_fail_with_a_few_roles_no_permission() {
        ExtBuilder::build_with_a_few_roles_granted_to_account2(vec![SP::UpdateSpace]).execute_with(|| {
            let space_update = self::space_update(
                None,
                Some(Some(b"new_handle".to_vec())),
                Some(self::updated_space_content()),
                Some(true),
                None,
            );

            assert_ok!(_delete_default_role());

            assert_noop!(_update_space(
                Some(Origin::signed(ACCOUNT2)),
                Some(SPACE1),
                Some(space_update)
            ), SpacesError::<TestRuntime>::NoPermissionToUpdateSpace);
        });
    }

    #[test]
    fn find_public_space_ids_should_work() {
        ExtBuilder::build_with_space().execute_with(|| {
            assert_ok!(_create_space(None, None, Some(Some(space_handle1())), None));

            let space_ids = Spaces::find_public_space_ids(0, 3);
            assert_eq!(space_ids, vec![SPACE1, SPACE2]);
        });
    }

    #[test]
    fn find_public_space_ids_should_work_with_zero_offset() {
        ExtBuilder::build_with_space().execute_with(|| {
            let space_ids = Spaces::find_public_space_ids(0, 1);
            assert_eq!(space_ids, vec![SPACE1]);
        });
    }

    #[test]
    fn find_public_space_ids_should_work_with_zero_limit() {
        ExtBuilder::build_with_space().execute_with(|| {
            let space_ids = Spaces::find_public_space_ids(1, 0);
            assert_eq!(space_ids, vec![SPACE1]);
        });
    }

    #[test]
    fn find_public_space_ids_should_work_with_zero_offset_and_zero_limit() {
        ExtBuilder::build_with_space().execute_with(|| {
            let space_ids = Spaces::find_public_space_ids(0, 0);
            assert_eq!(space_ids, vec![]);
        });
    }

    //_____________________________________________________________________________________

    #[test]
    fn find_unlisted_space_ids_should_work() {
        ExtBuilder::build_with_space().execute_with(|| {
            assert_ok!(_create_space(None, None, Some(Some(space_handle1())), None));
            assert_ok!(
                _update_space(
                    None,
                    Some(SPACE1),
                    Some(
                        space_update(
                            None,
                            None,
                            Some(Content::None),
                            Some(true),
                            None
                        )
                    )
                )
            );

            assert_ok!(
                _update_space(
                    None,
                    Some(SPACE2),
                    Some(
                        space_update(
                            None,
                            None,
                            Some(Content::None),
                            Some(true),
                            None
                        )
                    )
                )
            );


            let space_ids = Spaces::find_unlisted_space_ids(0, 2);
            assert_eq!(space_ids, vec![SPACE1, SPACE2]);
        });
    }

    #[test]
    fn find_unlisted_space_ids_should_work_with_zero_offset() {
        ExtBuilder::build_with_space().execute_with(|| {
            assert_ok!(
                _update_space(
                    None,
                    Some(SPACE1),
                    Some(
                        space_update(
                            None,
                            None,
                            Some(Content::None),
                            Some(true),
                            None
                        )
                    )
                )
            );

            let space_ids = Spaces::find_unlisted_space_ids(0, 1);
            assert_eq!(space_ids, vec![SPACE1]);
        });
    }

    #[test]
    fn find_unlisted_space_ids_should_work_with_zero_limit() {
        ExtBuilder::build_with_space().execute_with(|| {
            assert_ok!(
                _update_space(
                    None,
                    Some(SPACE1),
                    Some(
                        space_update(
                            None,
                            None,
                            Some(Content::None),
                            Some(true),
                            None
                        )
                    )
                )
            );

            let space_ids = Spaces::find_unlisted_space_ids(1, 0);
            assert_eq!(space_ids, vec![]);
        });
    }

    #[test]
    fn find_unlisted_space_ids_should_work_with_zero_offset_and_zero_limit() {
        ExtBuilder::build_with_space().execute_with(|| {
            assert_ok!(
                _update_space(
                    None,
                    Some(SPACE1),
                    Some(
                        space_update(
                            None,
                            None,
                            Some(Content::None),
                            Some(true),
                            None
                        )
                    )
                )
            );

            let space_ids = Spaces::find_unlisted_space_ids(0, 0);
            assert_eq!(space_ids, vec![]);
        });
    }

    // Post tests
    #[test]
    fn create_post_should_work() {
        ExtBuilder::build_with_space().execute_with(|| {
            assert_ok!(_create_default_post()); // PostId 1 by ACCOUNT1 which is permitted by default

            // Check storages
            assert_eq!(Posts::post_ids_by_space_id(SPACE1), vec![POST1]);
            assert_eq!(Posts::next_post_id(), POST2);

            // Check whether data stored correctly
            let post = Posts::post_by_id(POST1).unwrap();

            assert_eq!(post.created.account, ACCOUNT1);
            assert!(post.updated.is_none());
            assert_eq!(post.hidden, false);

            assert_eq!(post.space_id, Some(SPACE1));
            assert_eq!(post.extension, self::extension_regular_post());

            assert_eq!(post.content, self::post_content_ipfs());

            assert_eq!(post.replies_count, 0);
            assert_eq!(post.hidden_replies_count, 0);
            assert_eq!(post.shares_count, 0);
            assert_eq!(post.upvotes_count, 0);
            assert_eq!(post.downvotes_count, 0);

            assert_eq!(post.score, 0);

            assert!(PostHistory::edit_history(POST1).is_empty());
        });
    }

    #[test]
    fn create_post_should_work_with_a_few_roles() {
        ExtBuilder::build_with_a_few_roles_granted_to_account2(vec![SP::CreatePosts]).execute_with(|| {
            assert_ok!(_create_post(
                Some(Origin::signed(ACCOUNT2)),
                None, // SpaceId 1,
                None, // RegularPost extension
                None, // Default post content
            ));
        });
    }

    #[test]
    fn create_post_should_fail_with_post_has_no_spaceid() {
        ExtBuilder::build_with_space().execute_with(|| {
            assert_noop!(_create_post(
                None,
                Some(None),
                None,
                None
            ), PostsError::<TestRuntime>::PostHasNoSpaceId);
        });
    }

    #[test]
    fn create_post_should_fail_with_space_not_found() {
        ExtBuilder::build().execute_with(|| {
            assert_noop!(_create_default_post(), SpacesError::<TestRuntime>::SpaceNotFound);
        });
    }

    #[test]
    fn create_post_should_fail_with_invalid_ipfs_cid() {
        ExtBuilder::build_with_space().execute_with(|| {
            let content_ipfs = self::invalid_ipfs_content();

            // Try to catch an error creating a regular post with invalid content
            assert_noop!(_create_post(
                None,
                None,
                None,
                Some(content_ipfs)
            ), UtilsError::<TestRuntime>::InvalidIpfsCid);
        });
    }

    #[test]
    fn create_post_should_fail_with_no_permission() {
        ExtBuilder::build_with_space().execute_with(|| {
            assert_noop!(_create_post(
                Some(Origin::signed(ACCOUNT2)),
                None,
                None,
                None
            ), PostsError::<TestRuntime>::NoPermissionToCreatePosts);
        });
    }

    #[test]
    fn create_post_should_fail_with_a_few_roles_no_permission() {
        ExtBuilder::build_with_a_few_roles_granted_to_account2(vec![SP::CreatePosts]).execute_with(|| {
            assert_ok!(_delete_default_role());

            assert_noop!(_create_post(
                Some(Origin::signed(ACCOUNT2)),
                None, // SpaceId 1,
                None, // RegularPost extension
                None, // Default post content
            ), PostsError::<TestRuntime>::NoPermissionToCreatePosts);
        });
    }

    #[test]
    fn update_post_should_work() {
        ExtBuilder::build_with_post().execute_with(|| {
            let content_ipfs = self::updated_post_content();

            // Post update with ID 1 should be fine
            assert_ok!(_update_post(
                None, // From ACCOUNT1 (has default permission to UpdateOwnPosts)
                None,
                Some(
                    self::post_update(
                        None,
                        Some(content_ipfs.clone()),
                        Some(true)
                    )
                )
            ));

            // Check whether post updates correctly
            let post = Posts::post_by_id(POST1).unwrap();
            assert_eq!(post.space_id, Some(SPACE1));
            assert_eq!(post.content, content_ipfs);
            assert_eq!(post.hidden, true);

            // Check whether history recorded correctly
            let post_history = PostHistory::edit_history(POST1)[0].clone();
            assert!(post_history.old_data.space_id.is_none());
            assert_eq!(post_history.old_data.content, Some(self::post_content_ipfs()));
            assert_eq!(post_history.old_data.hidden, Some(false));
        });
    }

    // TODO: after merging w/ moderation tests check whether `delete_post_from_space` tests exist
    #[test]
    fn move_post_should_work() {
        ExtBuilder::build_with_post().execute_with(|| {
            assert_ok!(_create_space(None, None, Some(None), None, None));
            assert_ok!(_create_default_post_reaction());
            assert_ok!(_move_default_post());

            let post: Post<TestRuntime> = Posts::post_by_id(POST1).unwrap();
            let old_space_id = SPACE1;
            let new_space_id = post.space_id.unwrap();
            assert_eq!(new_space_id, SPACE2);

            let old_space = Spaces::space_by_id(old_space_id).unwrap();
            assert_eq!(old_space.posts_count, 0);
            assert_eq!(old_space.hidden_posts_count, 0);
            assert_eq!(old_space.score, 0);

            let new_space = Spaces::space_by_id(new_space_id).unwrap();
            assert_eq!(new_space.posts_count, 1);
            assert_eq!(new_space.hidden_posts_count, 0);
            assert_eq!(new_space.score, post.score);

            assert!(Posts::post_ids_by_space_id(old_space_id).is_empty());
            assert_eq!(Posts::post_ids_by_space_id(new_space_id), vec![POST1]);
        });
    }

    #[test]
    fn move_hidden_post_should_work() {
        ExtBuilder::build_with_post().execute_with(|| {
            assert_ok!(_create_space(None, None, Some(None), None, None));
            assert_ok!(_create_default_post_reaction());
            assert_ok!(_update_post(
                None,
                None,
                Some(self::post_update(
                    Some(SPACE2),
                    None,
                    Some(true)
                ))
            ));
            assert_ok!(_move_default_post());

            let post: Post<TestRuntime> = Posts::post_by_id(POST1).unwrap();
            let old_space_id = SPACE1;
            let new_space_id = post.space_id.unwrap();
            assert_eq!(new_space_id, SPACE2);

            let old_space = Spaces::space_by_id(old_space_id).unwrap();
            assert_eq!(old_space.posts_count, 0);
            assert_eq!(old_space.hidden_posts_count, 0);
            assert_eq!(old_space.score, 0);

            let new_space = Spaces::space_by_id(new_space_id).unwrap();
            assert_eq!(new_space.posts_count, 1);
            assert_eq!(new_space.hidden_posts_count, 1);
            assert_eq!(new_space.score, post.score);
        });
    }

    #[test]
    fn move_hidden_post_should_fail_post_not_found() {
        ExtBuilder::build().execute_with(|| {
            assert_noop!(
                _move_default_post(),
                PostsError::<TestRuntime>::PostNotFound
            );
        });
    }

    #[test]
    fn move_hidden_post_should_fail_new_space_not_found() {
        ExtBuilder::build_with_post().execute_with(|| {
            assert_noop!(
                _move_default_post(),
                SpacesError::<TestRuntime>::SpaceNotFound
            );
        });
    }

    #[test]
    fn move_hidden_post_should_fail_no_permission_to_create_post() {
        ExtBuilder::build_with_post().execute_with(|| {
            assert_ok!(_create_space(Some(Origin::signed(ACCOUNT2)), None, Some(None), None, None));
            assert_noop!(
                _move_default_post(),
                PostsError::<TestRuntime>::NoPermissionToCreatePosts
            );
        });
    }

    #[test]
    fn move_hidden_post_should_fail_cannot_move_comment() {
        ExtBuilder::build_with_comment().execute_with(|| {
            assert_ok!(_create_space(None, None, Some(None), None, None));

            assert_noop!(
                _move_post(None, Some(POST2), None),
                PostsError::<TestRuntime>::CannotUpdateSpaceIdOnComment
            );
        });
    }

    #[test]
    fn update_post_should_work_after_transfer_space_ownership() {
        ExtBuilder::build_with_post().execute_with(|| {
            let post_update = self::post_update(
                None,
                Some(self::updated_post_content()),
                Some(true),
            );

            assert_ok!(_transfer_default_space_ownership());

            // Post update with ID 1 should be fine
            assert_ok!(_update_post(None, None, Some(post_update)));
        });
    }

    #[test]
    fn update_any_post_should_work_with_default_permission() {
        ExtBuilder::build_with_a_few_roles_granted_to_account2(vec![SP::CreatePosts]).execute_with(|| {
            let post_update = self::post_update(
                None,
                Some(self::updated_post_content()),
                Some(true),
            );
            assert_ok!(_create_post(
                Some(Origin::signed(ACCOUNT2)),
                None, // SpaceId 1
                None, // RegularPost extension
                None // Default post content
            )); // PostId 1

            // Post update with ID 1 should be fine
            assert_ok!(_update_post(
                None, // From ACCOUNT1 (has default permission to UpdateAnyPosts as SpaceOwner)
                Some(POST1),
                Some(post_update)
            ));
        });
    }

    #[test]
    fn update_any_post_should_work_with_a_few_roles() {
        ExtBuilder::build_with_a_few_roles_granted_to_account2(vec![SP::UpdateAnyPost]).execute_with(|| {
            let post_update = self::post_update(
                None,
                Some(self::updated_post_content()),
                Some(true),
            );
            assert_ok!(_create_default_post()); // PostId 1

            // Post update with ID 1 should be fine
            assert_ok!(_update_post(
                Some(Origin::signed(ACCOUNT2)),
                Some(POST1),
                Some(post_update)
            ));
        });
    }

    #[test]
    fn update_post_should_fail_with_no_updates_for_post() {
        ExtBuilder::build_with_post().execute_with(|| {
            // Try to catch an error updating a post with no changes
            assert_noop!(_update_post(None, None, None), PostsError::<TestRuntime>::NoUpdatesForPost);
        });
    }

    #[test]
    fn update_post_should_fail_with_post_not_found() {
        ExtBuilder::build_with_post().execute_with(|| {
            assert_ok!(_create_space(None, None, Some(Some(b"space2_handle".to_vec())), None, None)); // SpaceId 2

            // Try to catch an error updating a post with wrong post ID
            assert_noop!(_update_post(
                None,
                Some(POST2),
                Some(
                    self::post_update(
                        // FIXME: when Post's `space_id` update is fully implemented
                        None/*Some(SPACE2)*/,
                        None,
                        Some(true)/*None*/
                    )
                )
            ), PostsError::<TestRuntime>::PostNotFound);
        });
    }

    #[test]
    fn update_post_should_fail_with_no_permission_to_update_any_post() {
        ExtBuilder::build_with_post().execute_with(|| {
            assert_ok!(_create_space(None, None, Some(Some(b"space2_handle".to_vec())), None, None)); // SpaceId 2

            // Try to catch an error updating a post with different account
            assert_noop!(_update_post(
                Some(Origin::signed(ACCOUNT2)),
                None,
                Some(
                    self::post_update(
                        // FIXME: when Post's `space_id` update is fully implemented
                        None/*Some(SPACE2)*/,
                        None,
                        Some(true)/*None*/
                    )
                )
            ), PostsError::<TestRuntime>::NoPermissionToUpdateAnyPost);
        });
    }

    #[test]
    fn update_post_should_fail_with_invalid_ipfs_cid() {
        ExtBuilder::build_with_post().execute_with(|| {
            let content_ipfs = self::invalid_ipfs_content();

            // Try to catch an error updating a post with invalid content
            assert_noop!(_update_post(
                None,
                None,
                Some(
                    self::post_update(
                        None,
                        Some(content_ipfs),
                        None
                    )
                )
            ), UtilsError::<TestRuntime>::InvalidIpfsCid);
        });
    }

    #[test]
    fn update_any_post_should_fail_with_a_few_roles_no_permission() {
        ExtBuilder::build_with_a_few_roles_granted_to_account2(vec![SP::UpdateAnyPost]).execute_with(|| {
            let post_update = self::post_update(
                None,
                Some(self::updated_post_content()),
                Some(true),
            );
            assert_ok!(_create_default_post());
            // PostId 1
            assert_ok!(_delete_default_role());

            // Post update with ID 1 should be fine
            assert_noop!(_update_post(
                Some(Origin::signed(ACCOUNT2)),
                Some(POST1),
                Some(post_update)
            ), PostsError::<TestRuntime>::NoPermissionToUpdateAnyPost);
        });
    }

    #[test]
    fn find_public_post_ids_in_space_should_work() {
        ExtBuilder::build_with_post().execute_with(|| {
            assert_ok!(_create_post(None, Some(Some(SPACE1)), None, None));

            let post_ids = Posts::find_public_post_ids_in_space(SPACE1, 0, 3);
            assert_eq!(post_ids, vec![POST1, POST2]);
        });
    }

    #[test]
    fn find_public_post_ids_in_space_should_work_with_zero_offset() {
        ExtBuilder::build_with_post().execute_with(|| {
            let post_ids = Posts::find_public_post_ids_in_space(SPACE1, 0, 1);
            assert_eq!(post_ids, vec![POST1]);
        });
    }

    #[test]
    fn find_public_post_ids_in_space_should_work_with_zero_limit() {
        ExtBuilder::build_with_post().execute_with(|| {
            let post_ids = Posts::find_public_post_ids_in_space(SPACE1, 1, 0);
            assert_eq!(post_ids, vec![POST1]);
        });
    }

    #[test]
    fn find_public_post_ids_in_space_should_work_with_zero_offset_and_zero_limit() {
        ExtBuilder::build_with_post().execute_with(|| {
            let post_ids = Posts::find_public_post_ids_in_space(SPACE1, 0, 0);
            assert_eq!(post_ids, vec![]);
        });
    }

    //_______________________________________________________________________________

    #[test]
    fn find_unlisted_post_ids_in_space_should_work() {
        ExtBuilder::build_with_post().execute_with(|| {
            assert_ok!(_create_post(None, Some(Some(SPACE1)), None, None));
            assert_ok!(
                _update_post(
                    None,
                    None,
                    Some(
                        post_update(
                            None,
                            Some(Content::None),
                            Some(true))
                    )
                )
            );
            assert_ok!(
                _update_post(
                    None,
                    Some(POST2),
                    Some(
                        post_update(
                            None,
                            Some(Content::None),
                            Some(true))
                    )
                )
            );

            let post_ids = Posts::find_unlisted_post_ids_in_space(SPACE1, 0, 3);
            assert_eq!(post_ids, vec![POST1, POST2]);
        });
    }

    #[test]
    fn find_unlisted_post_ids_in_space_should_work_with_zero_offset() {
        ExtBuilder::build_with_post().execute_with(|| {
            assert_ok!(
                _update_post(
                    None,
                    None,
                    Some(
                        post_update(
                            None,
                            Some(Content::None),
                            Some(true))
                    )
                )
            );

            let post_ids = Posts::find_unlisted_post_ids_in_space(SPACE1, 0, 1);
            assert_eq!(post_ids, vec![POST1]);
        });
    }

    #[test]
    fn find_unlisted_post_ids_in_space_should_work_with_zero_limit() {
        ExtBuilder::build_with_post().execute_with(|| {
            assert_ok!(
                _update_post(
                    None,
                    None,
                    Some(
                        post_update(
                            None,
                            Some(Content::None),
                            Some(true))
                    )
                )
            );

            let post_ids = Posts::find_unlisted_post_ids_in_space(SPACE1, 1, 0);
            assert_eq!(post_ids, vec![POST1]);
        });
    }

    #[test]
    fn find_unlisted_post_ids_in_space_should_work_with_zero_offset_and_zero_limit() {
        ExtBuilder::build_with_post().execute_with(|| {
            assert_ok!(
                _update_post(
                    None,
                    None,
                    Some(
                        post_update(
                            None,
                            Some(Content::None),
                            Some(true))
                    )
                )
            );

            let post_ids = Posts::find_unlisted_post_ids_in_space(SPACE1, 0, 0);
            assert_eq!(post_ids, vec![]);
        });
    }

    // Comment tests
    #[test]
    fn create_comment_should_work() {
        ExtBuilder::build_with_post().execute_with(|| {
            assert_ok!(_create_default_comment()); // PostId 2 by ACCOUNT1 which is permitted by default

            // Check storages
            let root_post = Posts::post_by_id(POST1).unwrap();
            assert_eq!(Posts::reply_ids_by_post_id(POST1), vec![POST2]);
            assert_eq!(root_post.replies_count, 1);
            assert_eq!(root_post.hidden_replies_count, 0);

            // Check whether data stored correctly
            let comment = Posts::post_by_id(POST2).unwrap();
            let comment_ext = comment.get_comment_ext().unwrap();

            assert!(comment_ext.parent_id.is_none());
            assert_eq!(comment_ext.root_post_id, POST1);
            assert_eq!(comment.created.account, ACCOUNT1);
            assert!(comment.updated.is_none());
            assert_eq!(comment.content, self::comment_content_ipfs());
            assert_eq!(comment.replies_count, 0);
            assert_eq!(comment.hidden_replies_count, 0);
            assert_eq!(comment.shares_count, 0);
            assert_eq!(comment.upvotes_count, 0);
            assert_eq!(comment.downvotes_count, 0);
            assert_eq!(comment.score, 0);

            assert!(PostHistory::edit_history(POST2).is_empty());
        });
    }

    #[test]
    fn create_comment_should_work_with_parents() {
        ExtBuilder::build_with_comment().execute_with(|| {
            let first_comment_id: PostId = 2;
            let penultimate_comment_id: PostId = 8;
            let last_comment_id: PostId = 9;

            for parent_id in first_comment_id..last_comment_id as PostId {
                // last created = `last_comment_id`; last parent = `penultimate_comment_id`
                assert_ok!(_create_comment(None, None, Some(Some(parent_id)), None));
            }

            for comment_id in first_comment_id..penultimate_comment_id as PostId {
                let comment = Posts::post_by_id(comment_id).unwrap();
                let replies_should_be = last_comment_id - comment_id;
                assert_eq!(comment.replies_count, replies_should_be as u16);
                assert_eq!(Posts::reply_ids_by_post_id(comment_id), vec![comment_id + 1]);

                assert_eq!(comment.hidden_replies_count, 0);
            }

            let last_comment = Posts::post_by_id(last_comment_id).unwrap();
            assert_eq!(last_comment.replies_count, 0);
            assert!(Posts::reply_ids_by_post_id(last_comment_id).is_empty());

            assert_eq!(last_comment.hidden_replies_count, 0);
        });
    }

    #[test]
    fn create_comment_should_fail_with_post_not_found() {
        ExtBuilder::build().execute_with(|| {
            // Try to catch an error creating a comment with wrong post
            assert_noop!(_create_default_comment(), PostsError::<TestRuntime>::PostNotFound);
        });
    }

    #[test]
    fn create_comment_should_fail_with_unknown_parent_comment() {
        ExtBuilder::build_with_post().execute_with(|| {
            // Try to catch an error creating a comment with wrong parent
            assert_noop!(_create_comment(
                None,
                None,
                Some(Some(POST2)),
                None
            ), PostsError::<TestRuntime>::UnknownParentComment);
        });
    }

    #[test]
    fn create_comment_should_fail_with_invalid_ipfs_cid() {
        ExtBuilder::build_with_post().execute_with(|| {
            let content_ipfs = self::invalid_ipfs_content();

            // Try to catch an error creating a comment with wrong parent
            assert_noop!(_create_comment(
                None,
                None,
                None,
                Some(content_ipfs)
            ), UtilsError::<TestRuntime>::InvalidIpfsCid);
        });
    }

    #[test]
    fn create_comment_should_fail_with_cannot_create_in_hidden_space_scope() {
        ExtBuilder::build_with_post().execute_with(|| {
            assert_ok!(_update_space(
                None,
                None,
                Some(self::space_update(None, None, None, Some(true), None))
            ));

            assert_noop!(_create_default_comment(), PostsError::<TestRuntime>::CannotCreateInHiddenScope);
        });
    }

    #[test]
    fn create_comment_should_fail_with_cannot_create_in_hidden_post_scope() {
        ExtBuilder::build_with_post().execute_with(|| {
            assert_ok!(_update_post(
                None,
                None,
                Some(self::post_update(None, None, Some(true)))
            ));

            assert_noop!(_create_default_comment(), PostsError::<TestRuntime>::CannotCreateInHiddenScope);
        });
    }

    #[test]
    fn create_comment_should_fail_with_max_comment_depth_reached() {
        ExtBuilder::build_with_post().execute_with(|| {
            assert_ok!(_create_comment(None, None, Some(None), None)); // PostId 2

            for parent_id in 2..11 as PostId {
                assert_ok!(_create_comment(None, None, Some(Some(parent_id)), None)); // PostId N (last = 10)
            }

            // Some(Some(11)) - here is parent_id 11 of type PostId
            assert_noop!(_create_comment(
                None,
                None,
                Some(Some(11)),
                None
            ), PostsError::<TestRuntime>::MaxCommentDepthReached);
        });
    }

    #[test]
    fn update_comment_should_work() {
        ExtBuilder::build_with_comment().execute_with(|| {
            // Post update with ID 1 should be fine
            assert_ok!(_update_comment(None, None, None));

            // Check whether post updates correctly
            let comment = Posts::post_by_id(POST2).unwrap();
            assert_eq!(comment.content, self::reply_content_ipfs());

            // Check whether history recorded correctly
            assert_eq!(PostHistory::edit_history(POST2)[0].old_data.content, Some(self::comment_content_ipfs()));
        });
    }

    #[test]
    fn update_comment_hidden_should_work_with_parents() {
        ExtBuilder::build_with_comment().execute_with(|| {
            let first_comment_id: PostId = 2;
            let penultimate_comment_id: PostId = 8;
            let last_comment_id: PostId = 9;

            for parent_id in first_comment_id..last_comment_id as PostId {
                // last created = `last_comment_id`; last parent = `penultimate_comment_id`
                assert_ok!(_create_comment(None, None, Some(Some(parent_id)), None));
            }

            assert_ok!(_update_comment(
                None,
                Some(last_comment_id),
                Some(self::post_update(
                    None,
                    None,
                    Some(true) // make comment hidden
                ))
            ));

            for comment_id in first_comment_id..penultimate_comment_id as PostId {
                let comment = Posts::post_by_id(comment_id).unwrap();
                assert_eq!(comment.hidden_replies_count, 1);
            }
            let last_comment = Posts::post_by_id(last_comment_id).unwrap();
            assert_eq!(last_comment.hidden_replies_count, 0);
        });
    }

    #[test]
    // `PostNotFound` here: Post with Comment extension. Means that comment wasn't found.
    fn update_comment_should_fail_with_post_not_found() {
        ExtBuilder::build().execute_with(|| {
            // Try to catch an error updating a comment with wrong PostId
            assert_noop!(_update_comment(None, None, None), PostsError::<TestRuntime>::PostNotFound);
        });
    }

    #[test]
    fn update_comment_should_fail_with_not_a_comment_author() {
        ExtBuilder::build_with_comment().execute_with(|| {
            // Try to catch an error updating a comment with wrong Account
            assert_noop!(_update_comment(
                Some(Origin::signed(ACCOUNT2)),
                None,
                None
            ), PostsError::<TestRuntime>::NotACommentAuthor);
        });
    }

    #[test]
    fn update_comment_should_fail_with_invalid_ipfs_cid() {
        ExtBuilder::build_with_comment().execute_with(|| {
            let content_ipfs = self::invalid_ipfs_content();

            // Try to catch an error updating a comment with invalid content
            assert_noop!(_update_comment(
                None,
                None,
                Some(
                    self::post_update(
                        None,
                        Some(content_ipfs),
                        None
                    )
                )
            ), UtilsError::<TestRuntime>::InvalidIpfsCid);
        });
    }

    // Reaction tests
    #[test]
    fn create_post_reaction_should_work_upvote() {
        ExtBuilder::build_with_post().execute_with(|| {
            assert_ok!(_create_post_reaction(
                Some(Origin::signed(ACCOUNT2)),
                None,
                None
            )); // ReactionId 1 by ACCOUNT2 which is permitted by default

            // Check storages
            assert_eq!(Reactions::reaction_ids_by_post_id(POST1), vec![REACTION1]);
            assert_eq!(Reactions::next_reaction_id(), REACTION2);

            // Check post reaction counters
            let post = Posts::post_by_id(POST1).unwrap();
            assert_eq!(post.upvotes_count, 1);
            assert_eq!(post.downvotes_count, 0);

            // Check whether data stored correctly
            let reaction = Reactions::reaction_by_id(REACTION1).unwrap();
            assert_eq!(reaction.created.account, ACCOUNT2);
            assert_eq!(reaction.kind, self::reaction_upvote());
        });
    }

    #[test]
    fn create_post_reaction_should_work_downvote() {
        ExtBuilder::build_with_post().execute_with(|| {
            assert_ok!(_create_post_reaction(
                Some(Origin::signed(ACCOUNT2)),
                None,
                Some(self::reaction_downvote())
            )); // ReactionId 1 by ACCOUNT2 which is permitted by default

            // Check storages
            assert_eq!(Reactions::reaction_ids_by_post_id(POST1), vec![REACTION1]);
            assert_eq!(Reactions::next_reaction_id(), REACTION2);

            // Check post reaction counters
            let post = Posts::post_by_id(POST1).unwrap();
            assert_eq!(post.upvotes_count, 0);
            assert_eq!(post.downvotes_count, 1);

            // Check whether data stored correctly
            let reaction = Reactions::reaction_by_id(REACTION1).unwrap();
            assert_eq!(reaction.created.account, ACCOUNT2);
            assert_eq!(reaction.kind, self::reaction_downvote());
        });
    }

    #[test]
    fn create_post_reaction_should_fail_with_account_already_reacted() {
        ExtBuilder::build_with_post().execute_with(|| {
            assert_ok!(_create_default_post_reaction()); // ReactionId1

            // Try to catch an error creating reaction by the same account
            assert_noop!(_create_default_post_reaction(), ReactionsError::<TestRuntime>::AccountAlreadyReacted);
        });
    }

    #[test]
    fn create_post_reaction_should_fail_with_post_not_found() {
        ExtBuilder::build().execute_with(|| {
            // Try to catch an error creating reaction by the same account
            assert_noop!(_create_default_post_reaction(), PostsError::<TestRuntime>::PostNotFound);
        });
    }

    #[test]
    fn create_post_reaction_should_fail_with_cannot_react_when_space_hidden() {
        ExtBuilder::build_with_post().execute_with(|| {
            assert_ok!(_update_space(
                None,
                None,
                Some(self::space_update(None, None, None, Some(true), None))
            ));

            assert_noop!(_create_default_post_reaction(), ReactionsError::<TestRuntime>::CannotReactWhenSpaceHidden);
        });
    }

    #[test]
    fn create_post_reaction_should_fail_with_cannot_react_when_post_hidden() {
        ExtBuilder::build_with_post().execute_with(|| {
            assert_ok!(_update_post(
                None,
                None,
                Some(self::post_update(None, None, Some(true)))
            ));

            assert_noop!(_create_default_post_reaction(), ReactionsError::<TestRuntime>::CannotReactWhenPostHidden);
        });
    }

// Rating system tests

    #[test]
    fn check_results_of_score_diff_for_action_with_common_values() {
        ExtBuilder::build().execute_with(|| {
            assert_eq!(Scores::score_diff_for_action(1, self::scoring_action_upvote_post()), UpvotePostActionWeight::get() as i16);
            assert_eq!(Scores::score_diff_for_action(1, self::scoring_action_downvote_post()), DownvotePostActionWeight::get() as i16);
            assert_eq!(Scores::score_diff_for_action(1, self::scoring_action_share_post()), SharePostActionWeight::get() as i16);
            assert_eq!(Scores::score_diff_for_action(1, self::scoring_action_create_comment()), CreateCommentActionWeight::get() as i16);
            assert_eq!(Scores::score_diff_for_action(1, self::scoring_action_upvote_comment()), UpvoteCommentActionWeight::get() as i16);
            assert_eq!(Scores::score_diff_for_action(1, self::scoring_action_downvote_comment()), DownvoteCommentActionWeight::get() as i16);
            assert_eq!(Scores::score_diff_for_action(1, self::scoring_action_share_comment()), ShareCommentActionWeight::get() as i16);
            assert_eq!(Scores::score_diff_for_action(1, self::scoring_action_follow_space()), FollowSpaceActionWeight::get() as i16);
            assert_eq!(Scores::score_diff_for_action(1, self::scoring_action_follow_account()), FollowAccountActionWeight::get() as i16);
        });
    }

    #[test]
    fn check_results_of_score_diff_for_action_with_random_values() {
        ExtBuilder::build().execute_with(|| {
            assert_eq!(Scores::score_diff_for_action(32768, self::scoring_action_upvote_post()), 80); // 2^15
            assert_eq!(Scores::score_diff_for_action(32769, self::scoring_action_upvote_post()), 80); // 2^15 + 1
            assert_eq!(Scores::score_diff_for_action(65535, self::scoring_action_upvote_post()), 80); // 2^16 - 1
            assert_eq!(Scores::score_diff_for_action(65536, self::scoring_action_upvote_post()), 85); // 2^16
        });
    }

//--------------------------------------------------------------------------------------------------

    #[test]
    fn change_space_score_should_work_for_follow_space() {
        ExtBuilder::build_with_space().execute_with(|| {
            assert_ok!(_follow_space(
                Some(Origin::signed(ACCOUNT2)),
                Some(SPACE1)
            ));

            assert_eq!(Spaces::space_by_id(SPACE1).unwrap().score, FollowSpaceActionWeight::get() as i32);
            assert_eq!(Profiles::social_account_by_id(ACCOUNT1).unwrap().reputation, 1 + FollowSpaceActionWeight::get() as u32);
            assert_eq!(Profiles::social_account_by_id(ACCOUNT2).unwrap().reputation, 1);
        });
    }

    #[test]
    fn change_space_score_should_work_for_unfollow_space() {
        ExtBuilder::build_with_space().execute_with(|| {
            assert_ok!(_follow_space(
                Some(Origin::signed(ACCOUNT2)),
                Some(SPACE1)
            ));
            assert_ok!(_unfollow_space(
                Some(Origin::signed(ACCOUNT2)),
                Some(SPACE1)
            ));

            assert_eq!(Spaces::space_by_id(SPACE1).unwrap().score, 0);
            assert_eq!(Profiles::social_account_by_id(ACCOUNT1).unwrap().reputation, 1);
            assert_eq!(Profiles::social_account_by_id(ACCOUNT2).unwrap().reputation, 1);
        });
    }

    #[test]
    fn change_space_score_should_work_for_upvote_post() {
        ExtBuilder::build_with_post().execute_with(|| {
            assert_ok!(_create_post_reaction(Some(Origin::signed(ACCOUNT2)), None, None)); // ReactionId 1

            assert_eq!(Spaces::space_by_id(SPACE1).unwrap().score, UpvotePostActionWeight::get() as i32);
            assert_eq!(Profiles::social_account_by_id(ACCOUNT1).unwrap().reputation, 1 + UpvotePostActionWeight::get() as u32);
        });
    }

    #[test]
    fn change_space_score_should_work_for_downvote_post() {
        ExtBuilder::build_with_post().execute_with(|| {
            assert_ok!(_create_post_reaction(
                Some(Origin::signed(ACCOUNT2)),
                None,
                Some(self::reaction_downvote())
            )); // ReactionId 1

            assert_eq!(Spaces::space_by_id(SPACE1).unwrap().score, DownvotePostActionWeight::get() as i32);
            assert_eq!(Profiles::social_account_by_id(ACCOUNT1).unwrap().reputation, 1);
        });
    }

//--------------------------------------------------------------------------------------------------

    #[test]
    fn change_post_score_should_work_for_create_comment() {
        ExtBuilder::build_with_post().execute_with(|| {
            assert_ok!(_create_comment(
                Some(Origin::signed(ACCOUNT2)),
                None,
                None,
                None
            )); // PostId 2

            assert_eq!(Posts::post_by_id(POST1).unwrap().score, CreateCommentActionWeight::get() as i32);
            assert_eq!(Spaces::space_by_id(SPACE1).unwrap().score, CreateCommentActionWeight::get() as i32);
            assert_eq!(Profiles::social_account_by_id(ACCOUNT1).unwrap().reputation, 1 + CreateCommentActionWeight::get() as u32);
            assert_eq!(Scores::post_score_by_account((ACCOUNT2, POST1, self::scoring_action_create_comment())), Some(CreateCommentActionWeight::get()));
        });
    }

    #[test]
    fn change_post_score_should_work_for_upvote_post() {
        ExtBuilder::build_with_post().execute_with(|| {
            assert_ok!(_create_post_reaction(
                Some(Origin::signed(ACCOUNT2)),
                None,
                None
            ));

            assert_eq!(Posts::post_by_id(POST1).unwrap().score, UpvotePostActionWeight::get() as i32);
            assert_eq!(Profiles::social_account_by_id(ACCOUNT1).unwrap().reputation, 1 + UpvotePostActionWeight::get() as u32);
            assert_eq!(Scores::post_score_by_account((ACCOUNT2, POST1, self::scoring_action_upvote_post())), Some(UpvotePostActionWeight::get()));
        });
    }

    #[test]
    fn change_post_score_should_work_for_downvote_post() {
        ExtBuilder::build_with_post().execute_with(|| {
            assert_ok!(_create_post_reaction(
                Some(Origin::signed(ACCOUNT2)),
                None,
                Some(self::reaction_downvote())
            ));

            assert_eq!(Posts::post_by_id(POST1).unwrap().score, DownvotePostActionWeight::get() as i32);
            assert_eq!(Profiles::social_account_by_id(ACCOUNT1).unwrap().reputation, 1);
            assert_eq!(Scores::post_score_by_account((ACCOUNT2, POST1, self::scoring_action_downvote_post())), Some(DownvotePostActionWeight::get()));
        });
    }

    #[test]
    fn change_post_score_should_for_revert_upvote() {
        ExtBuilder::build_with_post().execute_with(|| {
            assert_ok!(_create_post_reaction(
                Some(Origin::signed(ACCOUNT2)),
                None,
                None
            ));
            // ReactionId 1
            assert_ok!(_delete_post_reaction(
                Some(Origin::signed(ACCOUNT2)),
                None,
                REACTION1
            ));

            assert_eq!(Posts::post_by_id(POST1).unwrap().score, 0);
            assert_eq!(Profiles::social_account_by_id(ACCOUNT1).unwrap().reputation, 1);
            assert!(Scores::post_score_by_account((ACCOUNT2, POST1, self::scoring_action_upvote_post())).is_none());
        });
    }

    #[test]
    fn change_post_score_should_for_revert_downvote() {
        ExtBuilder::build_with_post().execute_with(|| {
            assert_ok!(_create_post_reaction(
                Some(Origin::signed(ACCOUNT2)),
                None,
                Some(self::reaction_downvote())
            ));
            // ReactionId 1
            assert_ok!(_delete_post_reaction(
                Some(Origin::signed(ACCOUNT2)),
                None,
                REACTION1
            ));

            assert_eq!(Posts::post_by_id(POST1).unwrap().score, 0);
            assert_eq!(Profiles::social_account_by_id(ACCOUNT1).unwrap().reputation, 1);
            assert!(Scores::post_score_by_account((ACCOUNT2, POST1, self::scoring_action_downvote_post())).is_none());
        });
    }

    #[test]
    fn change_post_score_should_work_for_change_upvote_with_downvote() {
        ExtBuilder::build_with_post().execute_with(|| {
            assert_ok!(_create_post_reaction(
                Some(Origin::signed(ACCOUNT2)),
                None,
                None
            ));
            // ReactionId 1
            assert_ok!(_update_post_reaction(
                Some(Origin::signed(ACCOUNT2)),
                None,
                REACTION1,
                Some(self::reaction_downvote())
            ));

            assert_eq!(Posts::post_by_id(POST1).unwrap().score, DownvotePostActionWeight::get() as i32);
            assert_eq!(Profiles::social_account_by_id(ACCOUNT1).unwrap().reputation, 1);
            assert!(Scores::post_score_by_account((ACCOUNT2, POST1, self::scoring_action_upvote_post())).is_none());
            assert_eq!(Scores::post_score_by_account((ACCOUNT2, POST1, self::scoring_action_downvote_post())), Some(DownvotePostActionWeight::get()));
        });
    }

    #[test]
    fn change_post_score_should_work_for_change_downvote_with_upvote() {
        ExtBuilder::build_with_post().execute_with(|| {
            assert_ok!(_create_post_reaction(
                Some(Origin::signed(ACCOUNT2)),
                None,
                Some(self::reaction_downvote())
            ));
            // ReactionId 1
            assert_ok!(_update_post_reaction(
                Some(Origin::signed(ACCOUNT2)),
                None,
                REACTION1,
                None
            ));

            assert_eq!(Posts::post_by_id(POST1).unwrap().score, UpvotePostActionWeight::get() as i32);
            assert_eq!(Profiles::social_account_by_id(ACCOUNT1).unwrap().reputation, 1 + UpvotePostActionWeight::get() as u32);
            assert!(Scores::post_score_by_account((ACCOUNT2, POST1, self::scoring_action_downvote_post())).is_none());
            assert_eq!(Scores::post_score_by_account((ACCOUNT2, POST1, self::scoring_action_upvote_post())), Some(UpvotePostActionWeight::get()));
        });
    }

//--------------------------------------------------------------------------------------------------

    #[test]
    fn change_social_account_reputation_should_work_with_max_score_diff() {
        ExtBuilder::build_with_space().execute_with(|| {
            assert_ok!(_create_post(Some(Origin::signed(ACCOUNT1)), None, None, None));
            assert_ok!(Scores::change_social_account_reputation(
                ACCOUNT1,
                ACCOUNT2,
                std::i16::MAX,
                self::scoring_action_follow_account())
            );
        });
    }

    #[test]
    fn change_social_account_reputation_should_work_with_min_score_diff() {
        ExtBuilder::build_with_space().execute_with(|| {
            assert_ok!(_create_post(Some(Origin::signed(ACCOUNT1)), None, None, None));
            assert_ok!(Scores::change_social_account_reputation(
                ACCOUNT1,
                ACCOUNT2,
                std::i16::MIN,
                self::scoring_action_follow_account())
            );
        });
    }

    #[test]
    fn change_social_account_reputation_should_work() {
        ExtBuilder::build_with_space().execute_with(|| {
            assert_ok!(_create_post(Some(Origin::signed(ACCOUNT1)), None, None, None));
            assert_ok!(Scores::change_social_account_reputation(
                ACCOUNT1,
                ACCOUNT2,
                DownvotePostActionWeight::get(),
                self::scoring_action_downvote_post())
            );
            assert_eq!(Scores::account_reputation_diff_by_account((ACCOUNT2, ACCOUNT1, self::scoring_action_downvote_post())), Some(0));
            assert_eq!(Profiles::social_account_by_id(ACCOUNT1).unwrap().reputation, 1);

            // To ensure function works correctly, multiply default UpvotePostActionWeight by two
            assert_ok!(Scores::change_social_account_reputation(
                ACCOUNT1,
                ACCOUNT2,
                UpvotePostActionWeight::get() * 2,
                self::scoring_action_upvote_post())
            );

            assert_eq!(
                Scores::account_reputation_diff_by_account(
                    (
                        ACCOUNT2,
                        ACCOUNT1,
                        self::scoring_action_upvote_post()
                    )
                ), Some(UpvotePostActionWeight::get() * 2)
            );

            assert_eq!(Profiles::social_account_by_id(ACCOUNT1).unwrap().reputation, 1 + (UpvotePostActionWeight::get() * 2) as u32);
        });
    }

//--------------------------------------------------------------------------------------------------

    #[test]
    fn change_comment_score_should_work_for_upvote() {
        ExtBuilder::build_with_space().execute_with(|| {
            assert_ok!(_create_post(
                Some(Origin::signed(ACCOUNT1)),
                None,
                None,
                None
            ));
            // PostId 1
            assert_ok!(_create_comment(
                Some(Origin::signed(ACCOUNT2)),
                None,
                None,
                None
            )); // PostId 2

            assert_ok!(_score_post_on_reaction_with_id(
                ACCOUNT3,
                POST2,
                self::reaction_upvote()
            ));

            assert_eq!(Posts::post_by_id(POST2).unwrap().score, UpvoteCommentActionWeight::get() as i32);
            assert_eq!(Profiles::social_account_by_id(ACCOUNT1).unwrap().reputation, 1 + CreateCommentActionWeight::get() as u32);
            assert_eq!(Profiles::social_account_by_id(ACCOUNT2).unwrap().reputation, 1 + UpvoteCommentActionWeight::get() as u32);
            assert_eq!(Profiles::social_account_by_id(ACCOUNT3).unwrap().reputation, 1);
            assert_eq!(Scores::post_score_by_account((ACCOUNT3, POST2, self::scoring_action_upvote_comment())), Some(UpvoteCommentActionWeight::get()));
        });
    }

    #[test]
    fn change_comment_score_should_work_for_downvote() {
        ExtBuilder::build_with_space().execute_with(|| {
            assert_ok!(_create_post(
                Some(Origin::signed(ACCOUNT1)),
                None,
                None,
                None
            ));
            // PostId 1
            assert_ok!(_create_comment(
                Some(Origin::signed(ACCOUNT2)),
                None,
                None,
                None
            )); // PostId 2

            assert_ok!(_score_post_on_reaction_with_id(ACCOUNT3, POST2, self::reaction_downvote()));

            assert_eq!(Posts::post_by_id(POST2).unwrap().score, DownvoteCommentActionWeight::get() as i32);
            assert_eq!(Profiles::social_account_by_id(ACCOUNT1).unwrap().reputation, 1 + CreateCommentActionWeight::get() as u32);
            assert_eq!(Profiles::social_account_by_id(ACCOUNT2).unwrap().reputation, 1);
            assert_eq!(Profiles::social_account_by_id(ACCOUNT3).unwrap().reputation, 1);
            assert_eq!(Scores::post_score_by_account((ACCOUNT3, POST2, self::scoring_action_downvote_comment())), Some(DownvoteCommentActionWeight::get()));
        });
    }

    #[test]
    fn change_comment_score_should_for_revert_upvote() {
        ExtBuilder::build_with_space().execute_with(|| {
            assert_ok!(_create_post(
                Some(Origin::signed(ACCOUNT1)),
                None,
                None,
                None
            ));
            // PostId 1
            assert_ok!(_create_comment(
                Some(Origin::signed(ACCOUNT2)),
                None,
                None,
                None
            )); // PostId 2

            assert_ok!(_score_post_on_reaction_with_id(ACCOUNT3, POST2, self::reaction_upvote()));
            assert_ok!(_score_post_on_reaction_with_id(ACCOUNT3, POST2, self::reaction_upvote()));

            assert_eq!(Posts::post_by_id(POST2).unwrap().score, 0);
            assert_eq!(Profiles::social_account_by_id(ACCOUNT1).unwrap().reputation, 1 + CreateCommentActionWeight::get() as u32);
            assert_eq!(Profiles::social_account_by_id(ACCOUNT2).unwrap().reputation, 1);
            assert_eq!(Profiles::social_account_by_id(ACCOUNT3).unwrap().reputation, 1);
            assert!(Scores::post_score_by_account((ACCOUNT1, POST2, self::scoring_action_upvote_comment())).is_none());
        });
    }

    #[test]
    fn change_comment_score_should_for_revert_downvote() {
        ExtBuilder::build_with_space().execute_with(|| {
            assert_ok!(_create_post(
                Some(Origin::signed(ACCOUNT1)),
                None,
                None,
                None
            ));
            // PostId 1
            assert_ok!(_create_comment(
                Some(Origin::signed(ACCOUNT2)),
                None,
                None,
                None
            )); // PostId 2

            assert_ok!(_score_post_on_reaction_with_id(ACCOUNT3, POST2, self::reaction_downvote()));
            assert_ok!(_score_post_on_reaction_with_id(ACCOUNT3, POST2, self::reaction_downvote()));

            assert_eq!(Posts::post_by_id(POST2).unwrap().score, 0);
            assert_eq!(Profiles::social_account_by_id(ACCOUNT1).unwrap().reputation, 1 + CreateCommentActionWeight::get() as u32);
            assert_eq!(Profiles::social_account_by_id(ACCOUNT2).unwrap().reputation, 1);
            assert_eq!(Profiles::social_account_by_id(ACCOUNT3).unwrap().reputation, 1);
            assert!(Scores::post_score_by_account((ACCOUNT1, POST2, self::scoring_action_downvote_comment())).is_none());
        });
    }

    #[test]
    fn change_comment_score_check_for_cancel_upvote() {
        ExtBuilder::build_with_space().execute_with(|| {
            assert_ok!(_create_post(
                Some(Origin::signed(ACCOUNT1)),
                None,
                None,
                None
            ));
            // PostId 1
            assert_ok!(_create_comment(
                Some(Origin::signed(ACCOUNT2)),
                None,
                None,
                None
            )); // PostId 2

            assert_ok!(_score_post_on_reaction_with_id(ACCOUNT3, POST2, self::reaction_upvote()));
            assert_ok!(_score_post_on_reaction_with_id(ACCOUNT3, POST2, self::reaction_downvote()));

            assert_eq!(Posts::post_by_id(POST2).unwrap().score, DownvoteCommentActionWeight::get() as i32);
            assert_eq!(Profiles::social_account_by_id(ACCOUNT1).unwrap().reputation, 1 + CreateCommentActionWeight::get() as u32);
            assert_eq!(Profiles::social_account_by_id(ACCOUNT2).unwrap().reputation, 1);
            assert_eq!(Profiles::social_account_by_id(ACCOUNT3).unwrap().reputation, 1);
            assert!(Scores::post_score_by_account((ACCOUNT3, POST2, self::scoring_action_upvote_comment())).is_none());
            assert_eq!(Scores::post_score_by_account((ACCOUNT3, POST2, self::scoring_action_downvote_comment())), Some(DownvoteCommentActionWeight::get()));
        });
    }

    #[test]
    fn change_comment_score_check_for_cancel_downvote() {
        ExtBuilder::build_with_space().execute_with(|| {
            assert_ok!(_create_post(
                Some(Origin::signed(ACCOUNT1)),
                None,
                None,
                None
            ));
            // PostId 1
            assert_ok!(_create_comment(
                Some(Origin::signed(ACCOUNT2)),
                None,
                None,
                None
            )); // PostId 2

            assert_ok!(_score_post_on_reaction_with_id(ACCOUNT3, POST2, self::reaction_downvote()));
            assert_ok!(_score_post_on_reaction_with_id(ACCOUNT3, POST2, self::reaction_upvote()));

            assert_eq!(Posts::post_by_id(POST2).unwrap().score, UpvoteCommentActionWeight::get() as i32);
            assert_eq!(Profiles::social_account_by_id(ACCOUNT1).unwrap().reputation, 1 + CreateCommentActionWeight::get() as u32);
            assert_eq!(Profiles::social_account_by_id(ACCOUNT2).unwrap().reputation, 1 + UpvoteCommentActionWeight::get() as u32);
            assert_eq!(Profiles::social_account_by_id(ACCOUNT3).unwrap().reputation, 1);
            assert!(Scores::post_score_by_account((ACCOUNT3, POST2, self::scoring_action_downvote_comment())).is_none());
            assert_eq!(Scores::post_score_by_account((ACCOUNT3, POST2, self::scoring_action_upvote_comment())), Some(UpvoteCommentActionWeight::get()));
        });
    }

// Shares tests

    #[test]
    fn share_post_should_work() {
        ExtBuilder::build_with_post().execute_with(|| {
            assert_ok!(_create_space(
                Some(Origin::signed(ACCOUNT2)),
                None,
                Some(Some(b"space2_handle".to_vec())),
                None,
                None
            )); // SpaceId 2 by ACCOUNT2

            assert_ok!(_create_post(
                Some(Origin::signed(ACCOUNT2)),
                Some(Some(SPACE2)),
                Some(self::extension_shared_post(POST1)),
                None
            )); // Share PostId 1 on SpaceId 2 by ACCOUNT2 which is permitted by default in both spaces

            // Check storages
            assert_eq!(Posts::post_ids_by_space_id(SPACE1), vec![POST1]);
            assert_eq!(Posts::post_ids_by_space_id(SPACE2), vec![POST2]);
            assert_eq!(Posts::next_post_id(), POST3);

            assert_eq!(Posts::shared_post_ids_by_original_post_id(POST1), vec![POST2]);

            // Check whether data stored correctly
            assert_eq!(Posts::post_by_id(POST1).unwrap().shares_count, 1);

            let shared_post = Posts::post_by_id(POST2).unwrap();

            assert_eq!(shared_post.space_id, Some(SPACE2));
            assert_eq!(shared_post.created.account, ACCOUNT2);
            assert_eq!(shared_post.extension, self::extension_shared_post(POST1));
        });
    }

    #[test]
    fn share_post_should_work_with_a_few_roles() {
        ExtBuilder::build_with_a_few_roles_granted_to_account2(vec![SP::CreatePosts]).execute_with(|| {
            assert_ok!(_create_space(
                None, // From ACCOUNT1
                None, // With no parent_id provided
                Some(None), // Provided without any handle
                None, // With default space content,
                None
            ));
            // SpaceId 2
            assert_ok!(_create_post(
                None, // From ACCOUNT1
                Some(Some(SPACE2)),
                None, // With RegularPost extension
                None // With default post content
            )); // PostId 1 on SpaceId 2

            assert_ok!(_create_post(
                Some(Origin::signed(ACCOUNT2)),
                Some(Some(SPACE1)),
                Some(self::extension_shared_post(POST1)),
                None
            )); // Share PostId 1 on SpaceId 1 by ACCOUNT2 which is permitted by RoleId 1 from ext
        });
    }

    #[test]
    fn share_post_should_work_for_share_own_post_in_same_own_space() {
        ExtBuilder::build_with_post().execute_with(|| {
            assert_ok!(_create_post(
                Some(Origin::signed(ACCOUNT1)),
                Some(Some(SPACE1)),
                Some(self::extension_shared_post(POST1)),
                None
            )); // Share PostId 1

            // Check storages
            assert_eq!(Posts::post_ids_by_space_id(SPACE1), vec![POST1, POST2]);
            assert_eq!(Posts::next_post_id(), POST3);

            assert_eq!(Posts::shared_post_ids_by_original_post_id(POST1), vec![POST2]);

            // Check whether data stored correctly
            assert_eq!(Posts::post_by_id(POST1).unwrap().shares_count, 1);

            let shared_post = Posts::post_by_id(POST2).unwrap();
            assert_eq!(shared_post.space_id, Some(SPACE1));
            assert_eq!(shared_post.created.account, ACCOUNT1);
            assert_eq!(shared_post.extension, self::extension_shared_post(POST1));
        });
    }

    #[test]
    fn share_post_should_change_score() {
        ExtBuilder::build_with_post().execute_with(|| {
            assert_ok!(_create_space(
                Some(Origin::signed(ACCOUNT2)),
                None,
                Some(Some(b"space2_handle".to_vec())),
                None,
                None
            )); // SpaceId 2 by ACCOUNT2

            assert_ok!(_create_post(
                Some(Origin::signed(ACCOUNT2)),
                Some(Some(SPACE2)),
                Some(self::extension_shared_post(POST1)),
                None
            )); // Share PostId 1 on SpaceId 2 by ACCOUNT2

            assert_eq!(Posts::post_by_id(POST1).unwrap().score, SharePostActionWeight::get() as i32);
            assert_eq!(Profiles::social_account_by_id(ACCOUNT1).unwrap().reputation, 1 + SharePostActionWeight::get() as u32);
            assert_eq!(Scores::post_score_by_account((ACCOUNT2, POST1, self::scoring_action_share_post())), Some(SharePostActionWeight::get()));
        });
    }

    #[test]
    fn share_post_should_not_change_score() {
        ExtBuilder::build_with_post().execute_with(|| {
            assert_ok!(_create_post(
                Some(Origin::signed(ACCOUNT1)),
                Some(Some(SPACE1)),
                Some(self::extension_shared_post(POST1)),
                None
            )); // Share PostId

            assert_eq!(Posts::post_by_id(POST1).unwrap().score, 0);
            assert_eq!(Profiles::social_account_by_id(ACCOUNT1).unwrap().reputation, 1);
            assert!(Scores::post_score_by_account((ACCOUNT1, POST1, self::scoring_action_share_post())).is_none());
        });
    }

    #[test]
    fn share_post_should_fail_with_original_post_not_found() {
        ExtBuilder::build_with_space().execute_with(|| {
            assert_ok!(_create_space(
                Some(Origin::signed(ACCOUNT2)),
                None,
                Some(Some(b"space2_handle".to_vec())),
                None,
                None
            )); // SpaceId 2 by ACCOUNT2

            // Skipped creating PostId 1
            assert_noop!(_create_post(
                Some(Origin::signed(ACCOUNT2)),
                Some(Some(SPACE2)),
                Some(self::extension_shared_post(POST1)),
                None
            ), PostsError::<TestRuntime>::OriginalPostNotFound);
        });
    }

    #[test]
    fn share_post_should_fail_with_cannot_share_sharing_post() {
        ExtBuilder::build_with_post().execute_with(|| {
            assert_ok!(_create_space(
                Some(Origin::signed(ACCOUNT2)),
                None,
                Some(Some(b"space2_handle".to_vec())),
                None,
                None
            )); // SpaceId 2 by ACCOUNT2

            assert_ok!(_create_post(
                Some(Origin::signed(ACCOUNT2)),
                Some(Some(SPACE2)),
                Some(self::extension_shared_post(POST1)),
                None)
            );

            // Try to share post with extension SharedPost
            assert_noop!(_create_post(
                Some(Origin::signed(ACCOUNT1)),
                Some(Some(SPACE1)),
                Some(self::extension_shared_post(POST2)),
                None
            ), PostsError::<TestRuntime>::CannotShareSharingPost);
        });
    }

    #[test]
    fn share_post_should_fail_with_no_permission_to_create_posts() {
        ExtBuilder::build_with_post().execute_with(|| {
            assert_ok!(_create_space(
                Some(Origin::signed(ACCOUNT1)),
                None, // With no parent_id provided
                Some(None), // No space_handle provided (ok)
                None, // Default space content,
                None
            )); // SpaceId 2 by ACCOUNT1

            // Try to share post with extension SharedPost
            assert_noop!(_create_post(
                Some(Origin::signed(ACCOUNT2)),
                Some(Some(SPACE2)),
                Some(self::extension_shared_post(POST1)),
                None
            ), PostsError::<TestRuntime>::NoPermissionToCreatePosts);
        });
    }

    #[test]
    fn share_post_should_fail_with_a_few_roles_no_permission() {
        ExtBuilder::build_with_a_few_roles_granted_to_account2(vec![SP::CreatePosts]).execute_with(|| {
            assert_ok!(_create_space(
                None, // From ACCOUNT1
                None, // With no parent_id provided
                Some(None), // Provided without any handle
                None, // With default space content
                None
            ));
            // SpaceId 2
            assert_ok!(_create_post(
                None, // From ACCOUNT1
                Some(Some(SPACE2)),
                None, // With RegularPost extension
                None // With default post content
            )); // PostId 1 on SpaceId 2

            assert_ok!(_delete_default_role());

            assert_noop!(_create_post(
                Some(Origin::signed(ACCOUNT2)),
                Some(Some(SPACE1)),
                Some(self::extension_shared_post(POST1)),
                None
            ), PostsError::<TestRuntime>::NoPermissionToCreatePosts);
        });
    }

// Profiles tests

    #[test]
    fn create_profile_should_work() {
        ExtBuilder::build().execute_with(|| {
            assert_ok!(_create_default_profile()); // AccountId 1

            let profile = Profiles::social_account_by_id(ACCOUNT1).unwrap().profile.unwrap();
            assert_eq!(profile.created.account, ACCOUNT1);
            assert!(profile.updated.is_none());
            assert_eq!(profile.content, self::profile_content_ipfs());

            assert!(ProfileHistory::edit_history(ACCOUNT1).is_empty());
        });
    }

    #[test]
    fn create_profile_should_fail_with_profile_already_created() {
        ExtBuilder::build().execute_with(|| {
            assert_ok!(_create_default_profile());
            // AccountId 1
            assert_noop!(_create_default_profile(), ProfilesError::<TestRuntime>::ProfileAlreadyCreated);
        });
    }

    #[test]
    fn create_profile_should_fail_with_invalid_ipfs_cid() {
        ExtBuilder::build().execute_with(|| {
            let content_ipfs = self::invalid_ipfs_content();

            assert_noop!(_create_profile(
                None,
                Some(content_ipfs)
            ), UtilsError::<TestRuntime>::InvalidIpfsCid);
        });
    }

    #[test]
    fn update_profile_should_work() {
        ExtBuilder::build().execute_with(|| {
            assert_ok!(_create_default_profile());
            // AccountId 1
            assert_ok!(_update_profile(
                None,
                Some(self::space_content_ipfs())
            ));

            // Check whether profile updated correctly
            let profile = Profiles::social_account_by_id(ACCOUNT1).unwrap().profile.unwrap();
            assert!(profile.updated.is_some());
            assert_eq!(profile.content, self::space_content_ipfs());

            // Check whether profile history is written correctly
            let profile_history = ProfileHistory::edit_history(ACCOUNT1)[0].clone();
            assert_eq!(profile_history.old_data.content, Some(self::profile_content_ipfs()));
        });
    }

    #[test]
    fn update_profile_should_fail_with_social_account_not_found() {
        ExtBuilder::build().execute_with(|| {
            assert_noop!(_update_profile(
                None,
                Some(self::profile_content_ipfs())
            ), ProfilesError::<TestRuntime>::SocialAccountNotFound);
        });
    }

    #[test]
    fn update_profile_should_fail_with_account_has_no_profile() {
        ExtBuilder::build().execute_with(|| {
            assert_ok!(ProfileFollows::follow_account(Origin::signed(ACCOUNT1), ACCOUNT2));
            assert_noop!(_update_profile(
                None,
                Some(self::profile_content_ipfs())
            ), ProfilesError::<TestRuntime>::AccountHasNoProfile);
        });
    }

    #[test]
    fn update_profile_should_fail_with_no_updates_for_profile() {
        ExtBuilder::build().execute_with(|| {
            assert_ok!(_create_default_profile());
            // AccountId 1
            assert_noop!(_update_profile(
                None,
                None
            ), ProfilesError::<TestRuntime>::NoUpdatesForProfile);
        });
    }

    #[test]
    fn update_profile_should_fail_with_invalid_ipfs_cid() {
        ExtBuilder::build().execute_with(|| {
            let content_ipfs = self::invalid_ipfs_content();

            assert_ok!(_create_default_profile());
            assert_noop!(_update_profile(
                None,
                Some(content_ipfs)
            ), UtilsError::<TestRuntime>::InvalidIpfsCid);
        });
    }

// Space following tests

    #[test]
    fn follow_space_should_work() {
        ExtBuilder::build_with_space().execute_with(|| {
            assert_ok!(_default_follow_space()); // Follow SpaceId 1 by ACCOUNT2

            assert_eq!(Spaces::space_by_id(SPACE1).unwrap().followers_count, 2);
            assert_eq!(SpaceFollows::spaces_followed_by_account(ACCOUNT2), vec![SPACE1]);
            assert_eq!(SpaceFollows::space_followers(SPACE1), vec![ACCOUNT1, ACCOUNT2]);
            assert_eq!(SpaceFollows::space_followed_by_account((ACCOUNT2, SPACE1)), true);
        });
    }

    #[test]
    fn follow_space_should_fail_with_space_not_found() {
        ExtBuilder::build().execute_with(|| {
            assert_noop!(_default_follow_space(), SpacesError::<TestRuntime>::SpaceNotFound);
        });
    }

    #[test]
    fn follow_space_should_fail_with_already_space_follower() {
        ExtBuilder::build_with_space().execute_with(|| {
            assert_ok!(_default_follow_space()); // Follow SpaceId 1 by ACCOUNT2

            assert_noop!(_default_follow_space(), SpaceFollowsError::<TestRuntime>::AlreadySpaceFollower);
        });
    }

    #[test]
    fn follow_space_should_fail_with_cannot_follow_hidden_space() {
        ExtBuilder::build_with_space().execute_with(|| {
            assert_ok!(_update_space(
                None,
                None,
                Some(self::space_update(None, None, None, Some(true), None))
            ));

            assert_noop!(_default_follow_space(), SpaceFollowsError::<TestRuntime>::CannotFollowHiddenSpace);
        });
    }

    #[test]
    fn unfollow_space_should_work() {
        ExtBuilder::build_with_space().execute_with(|| {
            assert_ok!(_default_follow_space());
            // Follow SpaceId 1 by ACCOUNT2
            assert_ok!(_default_unfollow_space());

            assert_eq!(Spaces::space_by_id(SPACE1).unwrap().followers_count, 1);
            assert!(SpaceFollows::spaces_followed_by_account(ACCOUNT2).is_empty());
            assert_eq!(SpaceFollows::space_followers(SPACE1), vec![ACCOUNT1]);
        });
    }

    #[test]
    fn unfollow_space_should_fail_with_space_not_found() {
        ExtBuilder::build_with_space_follow_no_space().execute_with(|| {
            assert_noop!(_default_unfollow_space(), SpacesError::<TestRuntime>::SpaceNotFound);
        });
    }

    #[test]
    fn unfollow_space_should_fail_with_not_space_follower() {
        ExtBuilder::build_with_space().execute_with(|| {
            assert_noop!(_default_unfollow_space(), SpaceFollowsError::<TestRuntime>::NotSpaceFollower);
        });
    }

// Account following tests

    #[test]
    fn follow_account_should_work() {
        ExtBuilder::build().execute_with(|| {
            assert_ok!(_default_follow_account()); // Follow ACCOUNT1 by ACCOUNT2

            assert_eq!(ProfileFollows::accounts_followed_by_account(ACCOUNT2), vec![ACCOUNT1]);
            assert_eq!(ProfileFollows::account_followers(ACCOUNT1), vec![ACCOUNT2]);
            assert_eq!(ProfileFollows::account_followed_by_account((ACCOUNT2, ACCOUNT1)), true);
        });
    }

    #[test]
    fn follow_account_should_fail_with_account_cannot_follow_itself() {
        ExtBuilder::build().execute_with(|| {
            assert_noop!(_follow_account(
                None,
                Some(ACCOUNT2)
            ), ProfileFollowsError::<TestRuntime>::AccountCannotFollowItself);
        });
    }

    #[test]
    fn follow_account_should_fail_with_already_account_follower() {
        ExtBuilder::build().execute_with(|| {
            assert_ok!(_default_follow_account());

            assert_noop!(_default_follow_account(), ProfileFollowsError::<TestRuntime>::AlreadyAccountFollower);
        });
    }

    #[test]
    fn unfollow_account_should_work() {
        ExtBuilder::build().execute_with(|| {
            assert_ok!(_default_follow_account());
            // Follow ACCOUNT1 by ACCOUNT2
            assert_ok!(_default_unfollow_account());

            assert!(ProfileFollows::accounts_followed_by_account(ACCOUNT2).is_empty());
            assert!(ProfileFollows::account_followers(ACCOUNT1).is_empty());
            assert_eq!(ProfileFollows::account_followed_by_account((ACCOUNT2, ACCOUNT1)), false);
        });
    }

    #[test]
    fn unfollow_account_should_fail_with_account_cannot_unfollow_itself() {
        ExtBuilder::build().execute_with(|| {
            assert_noop!(_unfollow_account(
                None,
                Some(ACCOUNT2)
            ), ProfileFollowsError::<TestRuntime>::AccountCannotUnfollowItself);
        });
    }

    #[test]
    fn unfollow_account_should_fail_with_not_account_follower() {
        ExtBuilder::build().execute_with(|| {
            assert_ok!(_default_follow_account());
            assert_ok!(_default_unfollow_account());

            assert_noop!(_default_unfollow_account(), ProfileFollowsError::<TestRuntime>::NotAccountFollower);
        });
    }

// Transfer ownership tests

    #[test]
    fn transfer_space_ownership_should_work() {
        ExtBuilder::build_with_space().execute_with(|| {
            assert_ok!(_transfer_default_space_ownership()); // Transfer SpaceId 1 owned by ACCOUNT1 to ACCOUNT2

            assert_eq!(SpaceOwnership::pending_space_owner(SPACE1).unwrap(), ACCOUNT2);
        });
    }

    #[test]
    fn transfer_space_ownership_should_fail_with_space_not_found() {
        ExtBuilder::build().execute_with(|| {
            assert_noop!(_transfer_default_space_ownership(), SpacesError::<TestRuntime>::SpaceNotFound);
        });
    }

    #[test]
    fn transfer_space_ownership_should_fail_with_not_a_space_owner() {
        ExtBuilder::build_with_space().execute_with(|| {
            assert_noop!(_transfer_space_ownership(
                Some(Origin::signed(ACCOUNT2)),
                None,
                Some(ACCOUNT1)
            ), SpacesError::<TestRuntime>::NotASpaceOwner);
        });
    }

    #[test]
    fn transfer_space_ownership_should_fail_with_cannot_transfer_to_current_owner() {
        ExtBuilder::build_with_space().execute_with(|| {
            assert_noop!(_transfer_space_ownership(
                Some(Origin::signed(ACCOUNT1)),
                None,
                Some(ACCOUNT1)
            ), SpaceOwnershipError::<TestRuntime>::CannotTranferToCurrentOwner);
        });
    }

    #[test]
    fn accept_pending_ownership_should_work() {
        ExtBuilder::build_with_space().execute_with(|| {
            assert_ok!(_transfer_default_space_ownership());
            // Transfer SpaceId 1 owned by ACCOUNT1 to ACCOUNT2
            assert_ok!(_accept_default_pending_ownership()); // Accepting a transfer from ACCOUNT2
            // Check whether owner was changed
            let space = Spaces::space_by_id(SPACE1).unwrap();
            assert_eq!(space.owner, ACCOUNT2);

            // Check whether storage state is correct
            assert!(SpaceOwnership::pending_space_owner(SPACE1).is_none());
        });
    }

    #[test]
    fn accept_pending_ownership_should_fail_with_space_not_found() {
        ExtBuilder::build_with_pending_ownership_transfer_no_space().execute_with(|| {
            assert_noop!(_accept_default_pending_ownership(), SpacesError::<TestRuntime>::SpaceNotFound);
        });
    }

    #[test]
    fn accept_pending_ownership_should_fail_with_no_pending_transfer_on_space() {
        ExtBuilder::build_with_space().execute_with(|| {
            assert_noop!(_accept_default_pending_ownership(), SpaceOwnershipError::<TestRuntime>::NoPendingTransferOnSpace);
        });
    }

    #[test]
    fn accept_pending_ownership_should_fail_if_origin_is_already_an_owner() {
        ExtBuilder::build_with_space().execute_with(|| {
            assert_ok!(_transfer_default_space_ownership());

            assert_noop!(_accept_pending_ownership(
                Some(Origin::signed(ACCOUNT1)),
                None
            ), SpaceOwnershipError::<TestRuntime>::AlreadyASpaceOwner);
        });
    }

    #[test]
    fn accept_pending_ownership_should_fail_if_origin_is_not_equal_to_pending_account() {
        ExtBuilder::build_with_space().execute_with(|| {
            assert_ok!(_transfer_default_space_ownership());

            assert_noop!(_accept_pending_ownership(
                Some(Origin::signed(ACCOUNT3)),
                None
            ), SpaceOwnershipError::<TestRuntime>::NotAllowedToAcceptOwnershipTransfer);
        });
    }

    #[test]
    fn reject_pending_ownership_should_work() {
        ExtBuilder::build_with_space().execute_with(|| {
            assert_ok!(_transfer_default_space_ownership());
            // Transfer SpaceId 1 owned by ACCOUNT1 to ACCOUNT2
            assert_ok!(_reject_default_pending_ownership()); // Rejecting a transfer from ACCOUNT2

            // Check whether owner was not changed
            let space = Spaces::space_by_id(SPACE1).unwrap();
            assert_eq!(space.owner, ACCOUNT1);

            // Check whether storage state is correct
            assert!(SpaceOwnership::pending_space_owner(SPACE1).is_none());
        });
    }

    #[test]
    fn reject_pending_ownership_should_work_with_reject_by_current_space_owner() {
        ExtBuilder::build_with_space().execute_with(|| {
            assert_ok!(_transfer_default_space_ownership());
            // Transfer SpaceId 1 owned by ACCOUNT1 to ACCOUNT2
            assert_ok!(_reject_default_pending_ownership_by_current_owner()); // Rejecting a transfer from ACCOUNT2

            // Check whether owner was not changed
            let space = Spaces::space_by_id(SPACE1).unwrap();
            assert_eq!(space.owner, ACCOUNT1);

            // Check whether storage state is correct
            assert!(SpaceOwnership::pending_space_owner(SPACE1).is_none());
        });
    }

    #[test]
    fn reject_pending_ownership_should_fail_with_space_not_found() {
        ExtBuilder::build_with_pending_ownership_transfer_no_space().execute_with(|| {
            assert_noop!(_reject_default_pending_ownership(), SpacesError::<TestRuntime>::SpaceNotFound);
        });
    }

    #[test]
    fn reject_pending_ownership_should_fail_with_no_pending_transfer_on_space() {
        ExtBuilder::build_with_space().execute_with(|| {
            assert_noop!(_reject_default_pending_ownership(), SpaceOwnershipError::<TestRuntime>::NoPendingTransferOnSpace); // Rejecting a transfer from ACCOUNT2
        });
    }

    #[test]
    fn reject_pending_ownership_should_fail_with_not_allowed_to_reject() {
        ExtBuilder::build_with_space().execute_with(|| {
            assert_ok!(_transfer_default_space_ownership()); // Transfer SpaceId 1 owned by ACCOUNT1 to ACCOUNT2

            assert_noop!(_reject_pending_ownership(
                Some(Origin::signed(ACCOUNT3)),
                None
            ), SpaceOwnershipError::<TestRuntime>::NotAllowedToRejectOwnershipTransfer); // Rejecting a transfer from ACCOUNT2
        });
    }
}<|MERGE_RESOLUTION|>--- conflicted
+++ resolved
@@ -30,12 +30,8 @@
     use pallet_spaces::{SpaceById, SpaceUpdate, Error as SpacesError};
     use pallet_space_follows::Error as SpaceFollowsError;
     use pallet_space_ownership::Error as SpaceOwnershipError;
-<<<<<<< HEAD
     use pallet_moderation::{EntityId, EntityStatus, ReportId};
-    use pallet_utils::{SpaceId, Error as UtilsError, User, Content, Module as Utils};
-=======
-    use pallet_utils::{SpaceId, Error as UtilsError, User, Content, PostId};
->>>>>>> 08e252a6
+    use pallet_utils::{SpaceId, Error as UtilsError, User, Content, Module as Utils, PostId};
 
     impl_outer_origin! {
         pub enum Origin for TestRuntime {}
@@ -222,14 +218,10 @@
         type Event = ();
     }
 
-<<<<<<< HEAD
     const HANDLE_DEPOSIT: u64 = 5;
     parameter_types! {
         pub const HandleDeposit: u64 = HANDLE_DEPOSIT;
-=======
-    parameter_types! {
         pub const DefaultRPCLimit: u64 = 20;
->>>>>>> 08e252a6
     }
 
     impl pallet_spaces::Trait for TestRuntime {
@@ -239,14 +231,10 @@
         type SpaceFollows = SpaceFollows;
         type BeforeSpaceCreated = SpaceFollows;
         type AfterSpaceUpdated = SpaceHistory;
-<<<<<<< HEAD
         type IsAccountBlocked = Moderation;
         type IsContentBlocked = Moderation;
         type HandleDeposit = HandleDeposit;
-=======
-        type SpaceCreationFee = ();
         type DefaultRPCLimit = DefaultRPCLimit;
->>>>>>> 08e252a6
     }
 
     parameter_types! {}
