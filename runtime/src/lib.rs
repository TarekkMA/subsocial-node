#![cfg_attr(not(feature = "std"), no_std)]
// `construct_runtime!` does a lot of recursion and requires us to increase the limit to 256.
#![recursion_limit="256"]

// Make the WASM binary available.
#[cfg(feature = "std")]
include!(concat!(env!("OUT_DIR"), "/wasm_binary.rs"));

use sp_std::{
  prelude::*,
  iter::FromIterator,
  collections::btree_set::BTreeSet
};
use sp_core::OpaqueMetadata;
use sp_runtime::{
  ApplyExtrinsicResult, transaction_validity::TransactionValidity, generic, create_runtime_str,
  impl_opaque_keys, MultiSignature
};
use sp_runtime::traits::{
  NumberFor, BlakeTwo256, Block as BlockT, StaticLookup, Verify, ConvertInto, IdentifyAccount
};
use sp_api::impl_runtime_apis;
use sp_consensus_aura::sr25519::AuthorityId as AuraId;
use grandpa::AuthorityList as GrandpaAuthorityList;
use grandpa::fg_primitives;
use sp_version::RuntimeVersion;
#[cfg(feature = "std")]
use sp_version::NativeVersion;

// A few exports that help ease life for downstream crates.
#[cfg(any(feature = "std", test))]
pub use sp_runtime::BuildStorage;
pub use timestamp::Call as TimestampCall;
pub use balances::Call as BalancesCall;
pub use sp_runtime::{Permill, Perbill};
pub use frame_support::{
  StorageValue, construct_runtime, parameter_types,
  traits::Randomness,
  weights::Weight,
};

use pallet_permissions::{
  SpacePermission as SP,
<<<<<<< HEAD
  SpacePermissions,
  BuiltinRole
=======
  SpacePermissions
>>>>>>> 0c64ee9d
};

/// An index to a block.
pub type BlockNumber = u32;

/// Alias to 512-bit hash when used in the context of a transaction signature on the chain.
pub type Signature = MultiSignature;

/// Some way of identifying an account on the chain. We intentionally make it equivalent
/// to the public key of our transaction signing scheme.
pub type AccountId = <<Signature as Verify>::Signer as IdentifyAccount>::AccountId;

/// The type for looking up accounts. We don't expect more than 4 billion of them, but you
/// never know...
pub type AccountIndex = u32;

/// Balance of an account.
pub type Balance = u128;

/// Index of a transaction in the chain.
pub type Index = u32;

/// A hash of some data used by the chain.
pub type Hash = sp_core::H256;

/// Digest item type.
pub type DigestItem = generic::DigestItem<Hash>;

/// Opaque types. These are used by the CLI to instantiate machinery that don't need to know
/// the specifics of the runtime. They can then be made to be agnostic over specific formats
/// of data like extrinsics, allowing for them to continue syncing the network through upgrades
/// to even the core datastructures.
pub mod opaque {
  use super::*;

  pub use sp_runtime::OpaqueExtrinsic as UncheckedExtrinsic;

  /// Opaque block header type.
  pub type Header = generic::Header<BlockNumber, BlakeTwo256>;
  /// Opaque block type.
  pub type Block = generic::Block<Header, UncheckedExtrinsic>;
  /// Opaque block identifier type.
  pub type BlockId = generic::BlockId<Block>;

  impl_opaque_keys! {
    pub struct SessionKeys {
      pub aura: Aura,
      pub grandpa: Grandpa,
    }
  }
}

/// This runtime version.
pub const VERSION: RuntimeVersion = RuntimeVersion {
  spec_name: create_runtime_str!("subsocial-node"),
  impl_name: create_runtime_str!("subsocial-node"),
  authoring_version: 1,
  spec_version: 1,
  impl_version: 1,
  apis: RUNTIME_API_VERSIONS,
};

pub const MILLISECS_PER_BLOCK: u64 = 4000;

pub const SLOT_DURATION: u64 = MILLISECS_PER_BLOCK;

// These time units are defined in number of blocks.
pub const MINUTES: BlockNumber = 60_000 / (MILLISECS_PER_BLOCK as BlockNumber);
pub const HOURS: BlockNumber = MINUTES * 60;
pub const DAYS: BlockNumber = HOURS * 24;

/// The version infromation used to identify this runtime when compiled natively.
#[cfg(feature = "std")]
pub fn native_version() -> NativeVersion {
  NativeVersion {
    runtime_version: VERSION,
    can_author_with: Default::default(),
  }
}

parameter_types! {
  pub const BlockHashCount: BlockNumber = 250;
  pub const MaximumBlockWeight: Weight = 1_000_000;
  pub const AvailableBlockRatio: Perbill = Perbill::from_percent(75);
  pub const MaximumBlockLength: u32 = 5 * 1024 * 1024;
  pub const Version: RuntimeVersion = VERSION;
}

impl system::Trait for Runtime {
  /// The identifier used to distinguish between accounts.
  type AccountId = AccountId;
  /// The aggregated dispatch type that is available for extrinsics.
  type Call = Call;
  /// The lookup mechanism to get account ID from whatever is passed in dispatchers.
  type Lookup = Indices;
  /// The index type for storing how many extrinsics an account has signed.
  type Index = Index;
  /// The index type for blocks.
  type BlockNumber = BlockNumber;
  /// The type for hashing blocks and tries.
  type Hash = Hash;
  /// The hashing algorithm used.
  type Hashing = BlakeTwo256;
  /// The header type.
  type Header = generic::Header<BlockNumber, BlakeTwo256>;
  /// The ubiquitous event type.
  type Event = Event;
  /// The ubiquitous origin type.
  type Origin = Origin;
  /// Maximum number of block number to block hash mappings to keep (oldest pruned first).
  type BlockHashCount = BlockHashCount;
  /// Maximum weight of each block.
  type MaximumBlockWeight = MaximumBlockWeight;
  /// Maximum size of all encoded transactions (in bytes) that are allowed in one block.
  type MaximumBlockLength = MaximumBlockLength;
  /// Portion of the block weight that is available to all normal transactions.
  type AvailableBlockRatio = AvailableBlockRatio;
  /// Version of the runtime.
  type Version = Version;
  /// Converts a module to the index of the module in `construct_runtime!`.
  ///
  /// This type is being generated by `construct_runtime!`.
  type ModuleToIndex = ModuleToIndex;
}

impl aura::Trait for Runtime {
  type AuthorityId = AuraId;
}

impl grandpa::Trait for Runtime {
  type Event = Event;
}

impl indices::Trait for Runtime {
  /// The type for recording indexing into the account enumeration. If this ever overflows, there
  /// will be problems!
  type AccountIndex = AccountIndex;
  /// Use the standard means of resolving an index hint from an id.
  type ResolveHint = indices::SimpleResolveHint<Self::AccountId, Self::AccountIndex>;
  /// Determine whether an account is dead.
  type IsDeadAccount = Balances;
  /// The ubiquitous event type.
  type Event = Event;
}

parameter_types! {
  pub const MinimumPeriod: u64 = SLOT_DURATION / 2;
}

impl timestamp::Trait for Runtime {
  /// A timestamp: milliseconds since the unix epoch.
  type Moment = u64;
  type OnTimestampSet = Aura;
  type MinimumPeriod = MinimumPeriod;
}

parameter_types! {
  pub const ExistentialDeposit: u128 = 500;
  pub const TransferFee: u128 = 0;
  pub const CreationFee: u128 = 0;
}

impl balances::Trait for Runtime {
  /// The type for recording an account's balance.
  type Balance = Balance;
  /// What to do if an account's free balance gets zeroed.
  type OnFreeBalanceZero = ();
  /// What to do if a new account is created.
  type OnNewAccount = Indices;
  /// The ubiquitous event type.
  type Event = Event;
  type DustRemoval = ();
  type TransferPayment = ();
  type ExistentialDeposit = ExistentialDeposit;
  type TransferFee = TransferFee;
  type CreationFee = CreationFee;
}

parameter_types! {
  pub const TransactionBaseFee: Balance = 0;
  pub const TransactionByteFee: Balance = 1;
}

impl transaction_payment::Trait for Runtime {
  type Currency = balances::Module<Runtime>;
  type OnTransactionPayment = ();
  type TransactionBaseFee = TransactionBaseFee;
  type TransactionByteFee = TransactionByteFee;
  type WeightToFee = ConvertInto;
  type FeeMultiplierUpdate = ();
}

impl sudo::Trait for Runtime {
  type Event = Event;
  type Proposal = Call;
}


parameter_types! {
  pub const IpfsHashLen: u32 = 46;
}

impl pallet_utils::Trait for Runtime {
  type IpfsHashLen = IpfsHashLen;
}

parameter_types! {
  pub const MinHandleLen: u32 = 5;
  pub const MaxHandleLen: u32 = 50;
  pub const MinUsernameLen: u32 = 3;
  pub const MaxUsernameLen: u32 = 50;
  pub const FollowSpaceActionWeight: i16 = 7;
  pub const FollowAccountActionWeight: i16 = 3;
  pub const UpvotePostActionWeight: i16 = 5;
  pub const DownvotePostActionWeight: i16 = -3;
  pub const SharePostActionWeight: i16 = 5;
  pub const CreateCommentActionWeight: i16 = 5;
  pub const UpvoteCommentActionWeight: i16 = 4;
  pub const DownvoteCommentActionWeight: i16 = -2;
  pub const ShareCommentActionWeight: i16 = 3;
  pub const MaxCommentDepth: u32 = 10;
}

impl pallet_social::Trait for Runtime {
  type Event = Event;
  type MinHandleLen = MinHandleLen;
  type MaxHandleLen = MaxHandleLen;
  type MinUsernameLen = MinUsernameLen;
  type MaxUsernameLen = MaxUsernameLen;
  type FollowSpaceActionWeight = FollowSpaceActionWeight;
  type FollowAccountActionWeight = FollowAccountActionWeight;
  type UpvotePostActionWeight = UpvotePostActionWeight;
  type DownvotePostActionWeight = DownvotePostActionWeight;
  type SharePostActionWeight = SharePostActionWeight;
  type CreateCommentActionWeight = CreateCommentActionWeight;
  type UpvoteCommentActionWeight = UpvoteCommentActionWeight;
  type DownvoteCommentActionWeight = DownvoteCommentActionWeight;
  type ShareCommentActionWeight = ShareCommentActionWeight;
  type MaxCommentDepth = MaxCommentDepth;
  type Roles = Roles;
}

parameter_types! {
  pub const MaxUsersToProcessPerDeleteRole: u16 = 20;
}

impl pallet_roles::Trait for Runtime {
  type Event = Event;
  type MaxUsersToProcessPerDeleteRole = MaxUsersToProcessPerDeleteRole;
  type Spaces = Social;
}

parameter_types! {
<<<<<<< HEAD
  pub const DefaultSpacePermissions: SpacePermissions = BTreeMap::from_iter(vec![
    // Not allowed permissions:
    (SP::UpdateAnySubspaces, BuiltinRole::None),

    // Space owner permissions:

    (SP::ManageRoles, BuiltinRole::SpaceOwner),
    (SP::RepresentSpaceInternally, BuiltinRole::SpaceOwner),
    (SP::RepresentSpaceExternally, BuiltinRole::SpaceOwner),
    (SP::UpdateSpace, BuiltinRole::SpaceOwner),
    (SP::BlockUsers, BuiltinRole::SpaceOwner),

    (SP::BlockSubspaces, BuiltinRole::SpaceOwner),

    (SP::CreatePosts, BuiltinRole::SpaceOwner),
    (SP::BlockPosts, BuiltinRole::SpaceOwner),

    (SP::BlockComments, BuiltinRole::SpaceOwner),

    // Follower permissions:
    (SP::CreateSubspaces, BuiltinRole::Follower),
    (SP::UpdateOwnSubspaces, BuiltinRole::Follower),
    (SP::DeleteOwnSubspaces, BuiltinRole::Follower),

    (SP::Share, BuiltinRole::Everyone),
=======

  pub const DefaultSpacePermissions: SpacePermissions = SpacePermissions {

    // No permissions disabled by default
    none: None,

    everyone: Some(BTreeSet::from_iter(vec![
      SP::UpdateOwnSubspaces,
      SP::DeleteOwnSubspaces,

      SP::UpdateOwnPosts,
      SP::DeleteOwnPosts,
>>>>>>> 0c64ee9d

      SP::CreateComments,
      SP::UpdateOwnComments,
      SP::DeleteOwnComments,

<<<<<<< HEAD
    (SP::UpdateOwnPosts, BuiltinRole::Everyone),
    (SP::DeleteOwnPosts, BuiltinRole::Everyone),

    (SP::CreateComments, BuiltinRole::Everyone),
    (SP::UpdateOwnComments, BuiltinRole::Everyone),
    (SP::DeleteOwnComments, BuiltinRole::Everyone),

    (SP::Upvote, BuiltinRole::Everyone),
    (SP::Downvote, BuiltinRole::Everyone)
  ].into_iter());
=======
      SP::Upvote,
      SP::Downvote,
      SP::Share
    ].into_iter())),

    // Followers can do everything that everyone else can.
    follower: None,

    space_owner: Some(BTreeSet::from_iter(vec![
      SP::ManageRoles,
      SP::RepresentSpaceInternally,
      SP::RepresentSpaceExternally,
      SP::OverridePostPermissions,

      SP::CreateSubspaces,
      SP::CreatePosts,

      SP::UpdateSpace,
      SP::UpdateAnySubspaces,
      SP::UpdateAnyPosts,

      SP::BlockSubspaces,
      SP::BlockPosts,
      SP::BlockComments,
      SP::BlockUsers
    ].into_iter()))
  };
>>>>>>> 0c64ee9d
}

impl pallet_permissions::Trait for Runtime {
  type DefaultSpacePermissions = DefaultSpacePermissions;
}

construct_runtime!(
  pub enum Runtime where
    Block = Block,
    NodeBlock = opaque::Block,
    UncheckedExtrinsic = UncheckedExtrinsic
  {
    System: system::{Module, Call, Storage, Config, Event},
    Timestamp: timestamp::{Module, Call, Storage, Inherent},
    Aura: aura::{Module, Config<T>, Inherent(Timestamp)},
    Grandpa: grandpa::{Module, Call, Storage, Config, Event},
    Indices: indices,
    Balances: balances,
    TransactionPayment: transaction_payment::{Module, Storage},
    Sudo: sudo,
    Social: pallet_social::{Module, Call, Storage, Event<T>},
    Roles: pallet_roles::{Module, Call, Storage, Event<T>},
    Permissions: pallet_permissions::{Module, Call},
    RandomnessCollectiveFlip: randomness_collective_flip::{Module, Call, Storage},
  }
);

/// The address format for describing accounts.
pub type Address = <Indices as StaticLookup>::Source;
/// Block header type as expected by this runtime.
pub type Header = generic::Header<BlockNumber, BlakeTwo256>;
/// Block type as expected by this runtime.
pub type Block = generic::Block<Header, UncheckedExtrinsic>;
/// A Block signed with a Justification
pub type SignedBlock = generic::SignedBlock<Block>;
/// BlockId type as expected by this runtime.
pub type BlockId = generic::BlockId<Block>;
/// The SignedExtension to the basic transaction logic.
pub type SignedExtra = (
  system::CheckVersion<Runtime>,
  system::CheckGenesis<Runtime>,
  system::CheckEra<Runtime>,
  system::CheckNonce<Runtime>,
  system::CheckWeight<Runtime>,
  transaction_payment::ChargeTransactionPayment<Runtime>
);
/// Unchecked extrinsic type as expected by this runtime.
pub type UncheckedExtrinsic = generic::UncheckedExtrinsic<Address, Call, Signature, SignedExtra>;
/// Extrinsic type that has already been checked.
pub type CheckedExtrinsic = generic::CheckedExtrinsic<AccountId, Call, SignedExtra>;
/// Executive: handles dispatch to the various modules.
pub type Executive = frame_executive::Executive<Runtime, Block, system::ChainContext<Runtime>, Runtime, AllModules>;

impl_runtime_apis! {
  impl sp_api::Core<Block> for Runtime {
    fn version() -> RuntimeVersion {
      VERSION
    }

    fn execute_block(block: Block) {
      Executive::execute_block(block)
    }

    fn initialize_block(header: &<Block as BlockT>::Header) {
      Executive::initialize_block(header)
    }
  }

  impl sp_api::Metadata<Block> for Runtime {
    fn metadata() -> OpaqueMetadata {
      Runtime::metadata().into()
    }
  }

  impl sp_block_builder::BlockBuilder<Block> for Runtime {
    fn apply_extrinsic(extrinsic: <Block as BlockT>::Extrinsic) -> ApplyExtrinsicResult {
      Executive::apply_extrinsic(extrinsic)
    }

    fn finalize_block() -> <Block as BlockT>::Header {
      Executive::finalize_block()
    }

    fn inherent_extrinsics(data: sp_inherents::InherentData) -> Vec<<Block as BlockT>::Extrinsic> {
      data.create_extrinsics()
    }

    fn check_inherents(
      block: Block,
      data: sp_inherents::InherentData,
    ) -> sp_inherents::CheckInherentsResult {
      data.check_extrinsics(&block)
    }

    fn random_seed() -> <Block as BlockT>::Hash {
      RandomnessCollectiveFlip::random_seed()
    }
  }

  impl sp_transaction_pool::runtime_api::TaggedTransactionQueue<Block> for Runtime {
    fn validate_transaction(tx: <Block as BlockT>::Extrinsic) -> TransactionValidity {
      Executive::validate_transaction(tx)
    }
  }

  impl sp_offchain::OffchainWorkerApi<Block> for Runtime {
    fn offchain_worker(number: NumberFor<Block>) {
      Executive::offchain_worker(number)
    }
  }

  impl sp_consensus_aura::AuraApi<Block, AuraId> for Runtime {
    fn slot_duration() -> u64 {
      Aura::slot_duration()
    }

    fn authorities() -> Vec<AuraId> {
      Aura::authorities()
    }
  }

  impl sp_session::SessionKeys<Block> for Runtime {
    fn generate_session_keys(seed: Option<Vec<u8>>) -> Vec<u8> {
      opaque::SessionKeys::generate(seed)
    }
  }

  impl fg_primitives::GrandpaApi<Block> for Runtime {
    fn grandpa_authorities() -> GrandpaAuthorityList {
      Grandpa::grandpa_authorities()
    }
  }
}<|MERGE_RESOLUTION|>--- conflicted
+++ resolved
@@ -41,12 +41,7 @@
 
 use pallet_permissions::{
   SpacePermission as SP,
-<<<<<<< HEAD
-  SpacePermissions,
-  BuiltinRole
-=======
   SpacePermissions
->>>>>>> 0c64ee9d
 };
 
 /// An index to a block.
@@ -300,33 +295,6 @@
 }
 
 parameter_types! {
-<<<<<<< HEAD
-  pub const DefaultSpacePermissions: SpacePermissions = BTreeMap::from_iter(vec![
-    // Not allowed permissions:
-    (SP::UpdateAnySubspaces, BuiltinRole::None),
-
-    // Space owner permissions:
-
-    (SP::ManageRoles, BuiltinRole::SpaceOwner),
-    (SP::RepresentSpaceInternally, BuiltinRole::SpaceOwner),
-    (SP::RepresentSpaceExternally, BuiltinRole::SpaceOwner),
-    (SP::UpdateSpace, BuiltinRole::SpaceOwner),
-    (SP::BlockUsers, BuiltinRole::SpaceOwner),
-
-    (SP::BlockSubspaces, BuiltinRole::SpaceOwner),
-
-    (SP::CreatePosts, BuiltinRole::SpaceOwner),
-    (SP::BlockPosts, BuiltinRole::SpaceOwner),
-
-    (SP::BlockComments, BuiltinRole::SpaceOwner),
-
-    // Follower permissions:
-    (SP::CreateSubspaces, BuiltinRole::Follower),
-    (SP::UpdateOwnSubspaces, BuiltinRole::Follower),
-    (SP::DeleteOwnSubspaces, BuiltinRole::Follower),
-
-    (SP::Share, BuiltinRole::Everyone),
-=======
 
   pub const DefaultSpacePermissions: SpacePermissions = SpacePermissions {
 
@@ -339,24 +307,11 @@
 
       SP::UpdateOwnPosts,
       SP::DeleteOwnPosts,
->>>>>>> 0c64ee9d
 
       SP::CreateComments,
       SP::UpdateOwnComments,
       SP::DeleteOwnComments,
 
-<<<<<<< HEAD
-    (SP::UpdateOwnPosts, BuiltinRole::Everyone),
-    (SP::DeleteOwnPosts, BuiltinRole::Everyone),
-
-    (SP::CreateComments, BuiltinRole::Everyone),
-    (SP::UpdateOwnComments, BuiltinRole::Everyone),
-    (SP::DeleteOwnComments, BuiltinRole::Everyone),
-
-    (SP::Upvote, BuiltinRole::Everyone),
-    (SP::Downvote, BuiltinRole::Everyone)
-  ].into_iter());
-=======
       SP::Upvote,
       SP::Downvote,
       SP::Share
@@ -384,7 +339,6 @@
       SP::BlockUsers
     ].into_iter()))
   };
->>>>>>> 0c64ee9d
 }
 
 impl pallet_permissions::Trait for Runtime {
