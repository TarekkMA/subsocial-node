--- conflicted
+++ resolved
@@ -551,15 +551,10 @@
 		SpaceFollows: pallet_space_follows::{Module, Call, Storage, Event<T>},
 		SpaceHistory: pallet_space_history::{Module, Storage},
 		SpaceOwnership: pallet_space_ownership::{Module, Call, Storage, Event<T>},
-<<<<<<< HEAD
 		Spaces: pallet_spaces::{Module, Call, Storage, Event<T>, Config<T>},
 		Utils: pallet_utils::{Storage, Event<T>, Config<T>},
 		// SessionKeys: session_keys::{Module, Call, Storage, Config<T>, Event<T>},
-=======
-		Spaces: pallet_spaces::{Module, Call, Storage, Event<T>},
-		SessionKeys: session_keys::{Module, Call, Storage, Config<T>, Event<T>},
 		Moderation: pallet_moderation::{Module, Call, Storage, Event<T>},
->>>>>>> c530716c
 	}
 );
 
